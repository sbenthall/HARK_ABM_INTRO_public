#!/usr/bin/env python3
# -*- coding: utf-8 -*-
"""
Created on Wed Jun 29 2020

@author: Mark Flood
"""

#import pandas as pd
import seaborn as sns
import os
import time
import sys
import logging
import csv
import multiprocessing as mp
import yaml

from pathlib import Path

import pyNetLogo as pnl

import util as UTIL

import random

## TODO configuration file for this value!
# sys.path.append('../../HARK')

# is this the correct config file?
<<<<<<< HEAD
with open('config_cloud.yml', 'r') as stream:
=======
with open('config.yml', 'r') as stream:
>>>>>>> ddb259e5
    config = yaml.safe_load(stream)

AZURE = config['azure']

if AZURE:
    from sharkfin import azure_storage



LOG=None
LM=None

def logfile_name(config, seed, bbl, bsl):
    """
    The name of the logfile for a NetLogo simulation run.
    """
    logfile = config['pnl']['logfilepfx'] \
              + f"SD{seed}BL{bbl}SL{bsl}" + '.' \
              + config['pnl']['logfilesfx']

    logfile = os.path.join(config['pnl']['logdir'], logfile)  
    
    Path(config['pnl']['logdir']).mkdir(parents=True, exist_ok=True)

    if not os.path.isfile(logfile):
        open(logfile, 'a').close()

    return logfile

def transaction_file_name(config, seed, bbl, bsl):
    """
    The name of the logfile for a NetLogo simulation run.
    """
    TRfile = config['pnl']['LMtransactpfx'] \
             + f"SD{seed}BL{bbl}SL{bsl}" + '.' \
             + config['pnl']['LMtransactsfx']
    TRfile = os.path.join(config['pnl']['logdir'], TRfile)
 
    return TRfile

def run_NLsims(
        CFG,
        SEED=None,
        broker_buy_limit=None,
        broker_sell_limit=None,
        use_cache = False
):
    """
    Note: SEED is used as both random seed and filename of output.
    """
    global LOG
    global LM

    tic0 = time.process_time()

    if SEED is None:
        SEED = random.randrange(10000000)

    sns.set_style('white')
    sns.set_context('talk')

    if 'pythondir' in CFG['DEFAULT']:
        sys.path.append(CFG['DEFAULT']['pythondir'])

    # Set up logging
    sid = f"{SEED}"
    broker_buy_limit = str(broker_buy_limit) \
                       if broker_buy_limit is not None \
                          else CFG['pnl']['BkrBuy_Limit']
    broker_sell_limit = str(broker_sell_limit) \
                        if broker_sell_limit is not None \
                           else CFG['pnl']['BkrSel_Limit']

    logfile = logfile_name(
        CFG, SEED, broker_buy_limit, broker_sell_limit
    )

    TRfile = transaction_file_name(
        CFG, SEED, broker_buy_limit, broker_sell_limit
    )

    if use_cache:
        if os.path.exists(TRfile):
            print(f"Output for S:{SEED},BL:{broker_buy_limit},SL:{broker_sell_limit} already exists.")
            print("Will use cache.")
            return

        if AZURE:
            (head, tail) = os.path.split(TRfile)
            remote_file_name = os.path.join("pnl", tail)
            print(f"Testing for blob existence: {remote_file_name}")
            if azure_storage.blob_exists(remote_file_name):
                print(f"Output for S:{SEED},BL:{broker_buy_limit},SL:{broker_sell_limit} already exists in Azure Blob storage.")
                print("Will use cache.")
                return

    #sid = f"{CFG['pnl']['nLiqSup']}_{CFG['pnl']['nMktMkr']}"
    LOG = logging.getLogger(sid)
    LOG.setLevel(CFG['pnl']['loglevel'])

    log_fh = logging.FileHandler(logfile, mode='w')
    log_fh.setLevel(CFG['pnl']['loglevel'])
    log_fh.setFormatter(logging.Formatter(CFG['pnl']['logformat']))
    LOG.addHandler(log_fh)
    LOG.warning(f'Sim ID (SEED): {sid}')

    # Log the configuration dictionary
    UTIL.log_config(LOG, CFG, 'pnl')

    # Locate the NetLogo executable and create a pyNetLogo link to it
    LOG.warning('NetLogoLink: '+CFG['pnl']['NLhomedir'])
    LOG.warning('NetLogoLink version: '+str(CFG['pnl']['NLver']))
    LM = pnl.NetLogoLink(gui=False,
                         netlogo_home=CFG['pnl']['NLhomedir'],
                         netlogo_version=str(CFG['pnl']['NLver']))

    # Find the NetLogo script for our LiquidityModel, and load it
    LM_file = os.path.join(CFG['pnl']['NLmodeldir'], CFG['pnl']['NLfilename'])
    LOG.warning('NL model: '+LM_file)
    LM.load_model(LM_file)
    LOG.warning('NL model loaded')

    # Feed the parameter choices for this parallel run to our model
    set_NLvar("SEED", f"{SEED}")
    set_NLvar("#_LiqSup", f"{CFG['pnl']['nLiqSup']}")
    set_NLvar("#_LiqDem", f"{CFG['pnl']['nLiqDem']}")
    set_NLvar("#_MktMkr", f"{CFG['pnl']['nMktMkr']}")

    set_NLvar("BkrBuy_Limit", f"{broker_buy_limit}")
    set_NLvar("BkrSel_Limit", f"{broker_sell_limit}")

    set_NLvar("LiqBkr_OrderSizeMultiplier", 
              f"{CFG['pnl']['LiqBkr_OrderSizeMultiplier']}")
    set_NLvar("PeriodtoEndExecution", f"{CFG['pnl']['PeriodtoEndExecution']}")

    # Run the setup function for the NL model
    LOG.warning('NL model -- setup begin')
    LM.command('setup')
    LOG.warning('NL model -- setup end')

    # new and local only right now:
#    LM.command(f"set endBurninTime {CFG['pnl']['LMtickswarmups']}")
    set_NLvar("endBurninTime", f"{CFG['pnl']['LMtickswarmups']}")

    # Run the warmup iterations for the NL model
    LOG.warning('NL model -- warmups begin: '+str(CFG['pnl']['LMtickswarmups']))
    LM.repeat_command('go', int(CFG['pnl']['LMtickswarmups']))
    LOG.warning('NL model -- warmups end')

    # ==========================================================================
    # ====================== TIME-SERIES LOGS ==================================
    # ==========================================================================
     # JCL 3/16/21 Cutting out reports to try and get speed ups
#    csvflushinterval = int(CFG['pnl']['csvflushinterval'])

    # JCL 3/16/21 Cutting out reports to try and get speed ups
#    AOfile = CFG['pnl']['LMallorderpfx']+sid+'.'+CFG['pnl']['LMallordersfx']
#    AOfile = os.path.join(CFG['pnl']['logdir'], AOfile)
#    LOG.warning('Opening all-order (audit) log:'+AOfile)
#    AOcsvf = open(AOfile, mode='w')
#    AOcsvw = csv.writer(AOcsvf, delimiter='\t')
#    AOcsvw.writerow(["Tick","OrderID","OrderTime","OrderPrice","OrderTraderID",
#                     "OrderQuantity","OrderBA","TraderWhoType"])

    LOG.warning('Opening transaction log:'+TRfile)
    TRcsvf = open(TRfile, mode='w')
    TRcsvw = csv.writer(TRcsvf, delimiter='\t')
    TRcsvw.writerow(["Tick","TrdID","TrdPrice","TrdTime","TrdQuant",
                     "TrdWhoBid","TrdWhoAsk","TrdWhoBidType","TrdWhoAskType"])

    # JCL 3/16/21 Cutting out reports to try and get speed ups
#    IVfile = CFG['pnl']['LMinventorypfx']+sid+'.'+CFG['pnl']['LMinventorysfx']
#    IVfile = os.path.join(CFG['pnl']['logdir'], IVfile)
#    LOG.warning('Opening inventory log:'+IVfile)
#    IVcsvf = open(IVfile, mode='w')
#    IVcsvw = csv.writer(IVcsvf, delimiter='\t')
#    IVcsvw.writerow(["Tick","TraderID","TraderWhoType","SharesOwned"])

    # JCL 3/16/21 Cutting out reports to try and get speed ups
#    FACT_TraderNumber=1
#    FACT_TypeOfTrader=2
#    FACT_SharesOwned =3

    # Run the simulation for fullrun ticks, recording as we go
    stateCheck()
    LOG.warning('NL model -- simruns begin: '+str(CFG['pnl']['LMtickssimruns']))
    for tik in range(int(CFG['pnl']['LMtickssimruns'])):
        LM.command('go')

        #if tik > 100
        # JCL 3/16/21 Cutting out reports to try and get speed ups
        if (tik > (int(CFG['pnl']['LMtickssimruns'])-50)):
            try:
                ticks = int(LM.report('ticks'))
                LOG.info(f' -- Ticks: {ticks}')
            except:
                print(f'past end grab, tik: ',tik)

        # ================== ALL ORDER LOG =====================================
        # JCL 3/16/21 Cutting out reports to try and get speed ups
#        ct_allorders = int(LM.report('length allOrders'))
#        LOG.debug(f'     -- ct_allorders: {ct_allorders}')
#        print(f'ticks={ticks}, ct_allorders={ct_allorders}:')
#        for i in range(ct_allorders):
#            try:
#                print(f'    i={i}')
#                rdr0 = int(LM.report(f'prop_allOrders {i} "OrderID"'))
#                rdr1 = float(LM.report(f'prop_allOrders {i} "OrderTime"'))
#                rdr2 = float(LM.report(f'prop_allOrders {i} "OrderPrice"'))
#                rdr3 = int(LM.report(f'prop_allOrders {i} "OrderTraderID"'))
#                rdr4 = float(LM.report(f'prop_allOrders {i} "OrderQuantity"'))
#                rdr5 = str(LM.report(f'prop_allOrders {i} "OrderB/A"'))
                # rdr6 = int(LM.report(f'prop_allOrders {i} "TraderWho"'))
#                rdr7 = str(LM.report(f'prop_allOrders {i} "TraderWhoType"'))
#                AOcsvw.writerow([ticks,rdr0,rdr1,rdr2,rdr3,rdr4,rdr5,  rdr7])
#                print(f'       OrderID={rdr0},OrderTime={rdr1},OrderPrice={rdr2},OrderTraderID={rdr3},OrderQuantity={rdr4},OrderB/A={rdr5},TraderWhoType={rdr7}')
#            except:
#                pass
#        LOG.debug(f'     -- Completed allorders for tick: {tik}')


        # ================== TRANSACTION LOG =====================================
        # JCL 3/16/21 Cutting out reports and only print at the end to try and get speed ups
        if (tik > (int(CFG['pnl']['LMtickssimruns'])-50)):
            try:
                ct_transactions = int(LM.report('length list_transactions'))
                # JCL 3/16/21 Cutting out reports to try and get speed ups
        #        LOG.debug(f'     -- ct_transactions: {ct_transactions}')
                for i in range(ct_transactions):
                    try:
                        trd0 = int(LM.report(f'prop_list_transactions {i} "TrdID"'))
                        trd1 = float(LM.report(f'prop_list_transactions {i} "TrdPrice"'))
                        trd2 = float(LM.report(f'prop_list_transactions {i} "TrdTime"'))
                        trd3 = int(LM.report(f'prop_list_transactions {i} "TrdQuant"'))
                        trd4 = float(LM.report(f'prop_list_transactions {i} "TrdWhoBid"'))
                        trd5 = str(LM.report(f'prop_list_transactions {i} "TrdWhoAsk"'))
                        trd6 = int(LM.report(f'prop_list_transactions {i} "TrdWhoBidType"'))
                        trd7 = str(LM.report(f'prop_list_transactions {i} "TrdWhoAskType"'))
                        TRcsvw.writerow([ticks,trd0,trd1,trd2,trd3,trd4,trd5,trd6,trd7])
                    except:
                        pass
                    # JCL 3/16/21 Cutting out reports to try and get speed ups            
            #        LOG.debug(f'     -- Completed transactions for tick: {tik}')
            except:
                pass
        # =================== INVENTORY LOG ====================================
        # JCL 3/16/21 Cutting out reports to try and get speed ups
#        ct_lsttrders = int(LM.report('length list_traders'))
#        for i in range(ct_lsttrders):
#            tdr0 = int(LM.report(f'prop_list_traders {i} {FACT_TraderNumber}'))
#            tdr1 = str(LM.report(f'prop_list_traders {i} {FACT_TypeOfTrader}'))
#            tdr2 = float(LM.report(f'prop_list_traders {i} {FACT_SharesOwned}'))
#            IVcsvw.writerow([ticks,tdr0,tdr1,tdr2])
#        LOG.debug(f'     -- Completed lsttrders for tick: {tik}')

        if (tik > (int(CFG['pnl']['LMtickssimruns'])-21)):
            try:
#        if ((ticks % csvflushinterval) == 0):
#            AOcsvf.flush()
#            IVcsvf.flush()
                TRcsvf.flush()
            except:
                pass

        # JCL 3/16/21 Cutting out reports to try and get speed ups
#    LOG.warning('Closing all-order (audit) log:'+AOfile)
#    AOcsvf.close()
#    LOG.warning('Closing inventory log:'+IVfile)
#    IVcsvf.close()
    LOG.warning('Closing transaction log:'+TRfile)
    TRcsvf.close()

    LOG.warning('=============== END OF NetLogo RUN ==========================')

    toc0 = time.process_time()
    print(f'Elapsed (sys clock), run {SEED}: ', toc0-tic0)
    LM.kill_workspace()

    if AZURE:
        (head, tail) = os.path.split(TRfile)

        remote_file_name = os.path.join("pnl",tail)
        
        try:
            azure_storage.upload_file(
                remote_file_name,
                local_file_name = TRfile
            )

            os.remove(TRfile)
        except Exception as e:
            raise(Exception(f"{remote_file_name} Uploading error: {e}"))

    try:
        # we don't need these piling up.
        os.remove(logfile)
    except:
        pass

def set_NLvar(varname,value):
    LOG.debug(f"SETTING: {varname}:={value}")
    LM.command(f"set {varname} {value}")

def log_NLvar(varname):
    value = LM.report(f"{varname}")
    LOG.debug(f"REPORTING: {varname}=={value}")

def stateCheck():
    LOG.debug('----------------------- LM STATE ------------------------------')
    log_NLvar("SEED")
    log_NLvar("ticks")
    log_NLvar("#_LiqSup")
    log_NLvar("#_LiqDem")
    log_NLvar("#_MktMkr")
    log_NLvar("BkrBuy_Limit")
    log_NLvar("BkrSel_Limit")
    log_NLvar("LiqBkr_OrderSizeMultiplier")
    log_NLvar("PeriodtoEndExecution")
    log_NLvar("endBurninTime")
    
    log_NLvar("AgentFile")
    log_NLvar("DepthFile")
    log_NLvar("FrcSal_QuantSale")
    log_NLvar("LiqDem_TradeLength")
    log_NLvar("LiqSup_TradeLength")
    log_NLvar("liquidity_Supplier_Arrival_Rate")
    log_NLvar("liquiditySupplierOrderSizeMultipler")
    log_NLvar("liquidity_Demander_Arrival_Rate")
    log_NLvar("liquidityDemanderOrderSizeMultipler")
    log_NLvar("marketMakerOrderSizeMultipler")
    log_NLvar("market_Makers_Arrival_Rate")
    log_NLvar("MarketMakerInventoryLimit")
    log_NLvar("MktMkr_TradeLength")
    log_NLvar("PercentPriceChangetoOrderSizeMultiple")
    log_NLvar("PeriodtoStartExecution")
    log_NLvar("PeriodtoEndExecution")
    log_NLvar("ProbabilityBuyofLiqyuidityDemander")
    log_NLvar("timeseries")
    log_NLvar("timeseriesvalue")
    LOG.debug('---------------------------------------------------------------')


def main(argv=None):
    """A main function for command line execution

    This function parses the command line, loads the configuration, and 
    invokes the local functions:

         * run_NLsims(config)

    Parameters
    ----------
    argv : dict
        The collection of arguments submitted on the command line
    """
    print("Hello World")
    config = UTIL.parse_command_line(argv, __file__)

    NLruncount = int(config['pnl']['NLruncount'])
    parallelcores = int(config['DEFAULT']['parallelcores'])
    nTickWarmUp = int(config['pnl']['LMtickswarmups'])

    if (parallelcores > 0):
        pcount = int(NLruncount/parallelcores)
        pcountLeftOver = NLruncount%parallelcores

        print("pcount: ", pcount,
              ", pcountLeftOver: ", pcountLeftOver,
              ", nTickWarmUp: ",nTickWarmUp)

        for i in range(pcount):
            pool = mp.Pool(processes=parallelcores)
            for j in range(parallelcores):
                pool.apply_async(run_NLsims, (config, j))
            pool.close()
            pool.join()
            print("End of batch: ",i)

            if (pcountLeftOver > 0):
                for i in range(pcountLeftOver):
                    run_NLsims(config, i)   
    else:
        print("No parallel cores.")
        print("nTickWarmUp: ", nTickWarmUp)
        for i in range(NLruncount):
            run_NLsims(config, i)
    
    print("End of simulation run!")

    #try:
#    run_NLsims(config)
    #except Exception as e:
    #    print('Exception: ', e)

# This tests whether the module is being run from the command line
if __name__ == "__main__":
    main()<|MERGE_RESOLUTION|>--- conflicted
+++ resolved
@@ -28,11 +28,7 @@
 # sys.path.append('../../HARK')
 
 # is this the correct config file?
-<<<<<<< HEAD
-with open('config_cloud.yml', 'r') as stream:
-=======
 with open('config.yml', 'r') as stream:
->>>>>>> ddb259e5
     config = yaml.safe_load(stream)
 
 AZURE = config['azure']
