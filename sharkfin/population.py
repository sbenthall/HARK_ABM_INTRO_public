from dataclasses import dataclass
from functools import partial
from pprint import pprint
from typing import NewType

import HARK.ConsumptionSaving.ConsIndShockModel as cism
import HARK.ConsumptionSaving.ConsPortfolioModel as cpm
import numpy as np
import pandas as pd
from HARK.core import AgentType
from HARK.distribution import Distribution, IndexDistribution, combine_indep_dstns
from HARK.interpolation import BilinearInterpOnInterp1D, TrilinearInterpOnInterp1D
from xarray import DataArray

from sharkfin.utilities import *

ParameterDict = NewType("ParameterDict", dict)


@dataclass
class AgentPopulation:
    agent_class: AgentType
    parameter_dict: ParameterDict
    t_age: int = None
    agent_class_count: int = None
    rng: np.random.Generator = None  # random number generator
    dollars_per_hark_money_unit: float = 1500

    def __post_init__(self):
        self.time_var = self.agent_class.time_vary
        self.time_inv = self.agent_class.time_inv

        self.dist_params = []
        param_dict = self.parameter_dict
        for key_param in param_dict:
            parameter = param_dict[key_param]
            if (
                isinstance(parameter, DataArray) and parameter.dims[0] == "agent"
            ) or isinstance(parameter, Distribution):
                self.dist_params.append(key_param)

        self.infer_counts()

        self.stored_class_stats = None

    def infer_counts(self):
        param_dict = self.parameter_dict

        # if agent_clas_count is not specified, infer from parameters
        if self.agent_class_count is None:
            agent_class_count = 1
            for key_param in param_dict:
                parameter = param_dict[key_param]
                if isinstance(parameter, DataArray) and parameter.dims[0] == "agent":
                    agent_class_count = max(agent_class_count, parameter.shape[0])
                elif isinstance(parameter, (Distribution, IndexDistribution)):
                    agent_class_count = None
                    break

            self.agent_class_count = agent_class_count

        if self.t_age is None:
            t_age = 1
            for key_param in param_dict:
                parameter = param_dict[key_param]
                if isinstance(parameter, DataArray) and parameter.dims[-1] == "age":
                    t_age = max(t_age, parameter.shape[-1])
                    # there may not be a good use for this feature yet as time varying distributions
                    # are entered as list of moments (Avg, Std, Count, etc)
                elif isinstance(parameter, (Distribution, IndexDistribution)):
                    t_age = None
                    break
            self.t_age = t_age

        # return t_age and agent_class_count

    def approx_distributions(self, approx_params: dict):
        param_dict = self.parameter_dict

        self.continuous_distributions = {}

        self.discrete_distributions = {}

        for key in approx_params:
            if key in param_dict and isinstance(param_dict[key], Distribution):
                discrete_points = approx_params[key]
                discrete_distribution = param_dict[key].discretize(discrete_points)
                self.continuous_distributions[key] = param_dict[key]
                self.discrete_distributions[key] = discrete_distribution
            else:
                print(
                    "Warning: parameter {} is not a Distribution found in agent class {}".format(
                        key, self.agent_class
                    )
                )

        if len(self.discrete_distributions) > 1:
            joint_dist = combine_indep_dstns(
                *list(self.discrete_distributions.values())
            )

        keys = list(self.discrete_distributions.keys())
        for i in range(len(self.discrete_distributions)):
            param_dict[keys[i]] = DataArray(joint_dist.atoms[i], dims=("agent"))

        self.infer_counts()

    def parse_params(self):
        param_dict = self.parameter_dict

        agent_dicts = []  # container for dictionaries of each agent subgroup
        for agent in range(self.agent_class_count):
            agent_params = {}

            for key_param in param_dict:
                parameter = param_dict[key_param]

                if key_param in self.time_var:
                    # parameters that vary over time have to be repeated
                    parameter_per_t = []
                    for t in range(self.t_age):
                        if isinstance(parameter, DataArray):
                            if parameter.dims[0] == "agent":
                                if parameter.dims[-1] == "age":
                                    # if the parameter is a list, it's agent and time
                                    parameter_per_t.append(parameter[agent][t].item())
                                else:
                                    parameter_per_t.append(parameter[agent].item())
                            elif parameter.dims[0] == "age":
                                # if kind is time, it applies to all agents but varies over time
                                parameter_per_t.append(parameter[t].item())
                        elif isinstance(parameter, (int, float)):
                            # if kind is fixed, it applies to all agents at all times
                            parameter_per_t.append(parameter)

                    agent_params[key_param] = parameter_per_t

                elif key_param in self.time_inv:
                    if (
                        isinstance(parameter, DataArray)
                        and parameter.dims[0] == "agent"
                    ):
                        agent_params[key_param] = parameter[agent].item()
                    elif isinstance(parameter, (int, float)):
                        agent_params[key_param] = parameter

                else:
                    if isinstance(parameter, DataArray):
                        if parameter.dims[0] == "agent":
                            if parameter.dims[-1] == "age":
                                # if the parameter is a list, it's agent and time
                                agent_params[key_param] = list(parameter[agent].item())
                            else:
                                agent_params[key_param] = list(parameter[agent].item())
                        elif parameter.dims[0] == "age":
                            agent_params[key_param] = [parameter.item()]
                    elif isinstance(parameter, (int, float)):
                        agent_params[key_param] = parameter

            agent_dicts.append(agent_params)

        self.agent_dicts = agent_dicts

    def agent_data(self):
        """
        Output a dataframe for agent attributes
         -- this is not the same as the agent_database,
            but rather is a specially designed dataframe
            used for reporting.

        returns agent_data from class_stats
        """

        # suppress assignment warnings
        pdomca = pd.options.mode.chained_assignment = None
        pd.options.mode.chained_assignment = None  # default='warn'

        agent_data = self.agent_database[self.ex_ante_hetero_params + ["agents"]]

        data_calls = {
            "aLvl": lambda a: a.state_now["aLvl"][0],
            "mNrm": lambda a: a.state_now["mNrm"][0],
            "cNrm": lambda a: a.controls["cNrm"][0] if "cNrm" in a.controls else None,
            "mNrm_ratio_StE": lambda a: a.state_now["mNrm"][0] / a.mNrmStE,
        }

        for dc in data_calls:
            col = agent_data.loc[:, "agents"].apply(data_calls[dc])
            agent_data[dc] = col

        pd.options.mode.chained_assignment = pdomca

        return agent_data

    def class_stats(self, store=False):
        """
        Output the statistics for each class within the population.

        Currently limited to asset level in the final simulated period (aLvl_T)
        """
        agent_data = self.agent_data().drop(columns="agents")

        cs = (
            agent_data.groupby(self.ex_ante_hetero_params)
            .aggregate(["mean", "std"])
            .reset_index()
        )

        cs.columns = ["_".join(col).strip("_") for col in cs.columns.values]

        label = ""

        for param in self.ex_ante_hetero_params:
            label += round(cs[param], 2).apply(lambda x: f"{param}={x}, ")

        cs["label"] = label.str[:-2]

        if store:
            self.stored_class_stats = cs

        return cs

    def create_distributed_agents(self):
        rng = self.rng if self.rng is not None else np.random.default_rng()

        self.agents = [
            self.agent_class.__class__(seed=rng.integers(0, 2**31 - 1), **agent_dict)
            for agent_dict in self.agent_dicts
        ]

    def create_database(self):
        database = pd.DataFrame(self.agent_dicts)
        database["agents"] = self.agents

        self.agent_database = database

    def solve_distributed_agents(self):
        # see Market class for an example of how to solve distributed agents in parallel

        for agent in self.agents:
            agent.solve()

    def unpack_solutions(self):
        self.solution = [agent.solution for agent in self.agents]

    def init_simulation(self, T_sim=1000):
        """
        Sets up the agents with their state for the state of the simulation
        """
        for agent in self.agents:
            agent.track_vars += ["pLvl", "mNrm", "cNrm", "Share", "Risky"]
            agent.T_sim = T_sim
            agent.initialize_sim()

            if self.stored_class_stats is None:
                ## build an IndShockConsumerType "double" of this agent, with the same parameters
                parameters = agent.parameters.copy()
                parameters["Rfree"] = parameters["Rfree"][0]
                ind_shock_double = cism.IndShockConsumerType(**parameters)

                ## solve to get the mNrmStE value
                ## that is, the Steady-state Equilibrium value of mNrm, for the IndShockModel
                ind_shock_double.solve()
                mNrmStE = ind_shock_double.solution[0].mNrmStE

                agent.state_now["mNrm"][:] = mNrmStE
                agent.mNrmStE = (
                    mNrmStE  # saving this for later, in case we do the analysis.
                )
            else:
                idx = [agent.parameters[dp] for dp in self.dist_params]
                mNrm = (
                    self.stored_class_stats.copy()
                    .set_index([dp for dp in self.dist_params])
                    .xs((idx))["mNrm"]["mean"]
                )
                agent.state_now["mNrm"][:] = mNrm

            agent.state_now["aNrm"] = agent.state_now["mNrm"] - agent.solution[
                0
            ].cFuncAdj(agent.state_now["mNrm"])
            agent.state_now["aLvl"] = agent.state_now["aNrm"] * agent.state_now["pLvl"]

    def solve(self, merge_by=None):
        self.solve_distributed_agents()

        self.solution = AgentPopulationSolution(self)
        self.solution.merge_solutions(continuous_states=merge_by)
        self.ex_ante_hetero_params = self.solution.ex_ante_hetero_params

    def attend(self, agent, price, risky_expectations):
        """
        Cause the agent to attend to the financial model.

        This will update their expectations of the risky asset.
        They will then adjust their owned risky asset shares to meet their
        target.

        Return the delta of risky asset shares ordered through the brokers.

        NOTE: This MUTATES the agents with their new target share amounts.
        """
        # Note: this mutates the underlying agent
        # we should also assign their solution
        agent.assign_parameters(**risky_expectations)
        self.assign_solution(agent)

        target_shares = self.compute_share_demand(agent, price)

        delta_shares = target_shares - agent.shares

        # NOTE: This mutates the agent
        agent.shares = target_shares

        if agent.shares < 0:
            print(f"ERROR: Agent has negative shares after attention.")

        return delta_shares

    def assign_solution(self, agent):
        """
        Assign the respective solution to the agent using the master solution and
        the agent's perceptions of the market.
        """

        # assign solution before simulating
        # get master solution
        pop_solution = self.solution.solution_database

        # get solution for agent subgroup
        # functions = pop_solution.loc[agent.CRRA, agent.DiscFac]

        keys = [agent.parameters[key] for key in self.ex_ante_hetero_params]
        functions = pop_solution.loc[tuple(keys)]

        # Using their expectations, construct function depending on
        # perceptions/beliefs about the stock market

        cFuncAdj = partial(functions["cFuncAdj"], y=agent.RiskyAvg, z=agent.RiskyStd)
        ShareFuncAdj = partial(
            functions["ShareFuncAdj"], y=agent.RiskyAvg, z=agent.RiskyStd
        )
        SequentialShareFuncAdj = partial(
            functions["SequentialShareFuncAdj"], y=agent.RiskyAvg, z=agent.RiskyStd
        )

        agent.solution[0].ShareFuncAdj = ShareFuncAdj
        agent.solution[0].cFuncAdj = cFuncAdj
        agent.solution[0].SequentialShareFuncAdj = SequentialShareFuncAdj

    def compute_share_demand(self, agent, price):
        """
        Computes the number of shares an agent _wants_ to own.

        Inputs:
         - an agent
         - current asset price

        This involves:
          - Computing a solution function based on their
            expectations and personal properties
          - Using the solution and the agent's current normalized
            assets to compute a share number
        """

        asset_normalized = agent.state_now["aNrm"]

        if np.any(asset_normalized < 0):
            print(f"ERROR: An agent has negative assets after compute demand.")

        # ShareFuncAdj takes normalized market resources as argument
        # SequentialShareFuncAdj takes normalized assets as argument
        risky_share = agent.solution[0].SequentialShareFuncAdj(asset_normalized)
        # risky_share = np.clip(risky_share, 0, 1)

        if np.any(risky_share < 0):
            print(
                "Warning: An agent has negative risky share. Setting to 0. Need to fix solution!"
            )
            print(f"RiskyAvg: {agent.RiskyAvg}, RiskyStd: {agent.RiskyStd}")
            risky_share[risky_share < 0] = 0.0

        if np.any(risky_share > 1):
            print(
                "Warning: An agent has risky share > 1.0. Setting to 1. Need to fix solution!"
            )
            print(f"RiskyAvg: {agent.RiskyAvg}, RiskyStd: {agent.RiskyStd}")
            risky_share[risky_share > 1] = 1.0

        # denormalize the risky share. See https://github.com/econ-ark/HARK/issues/986
        risky_asset_wealth = (
            risky_share
            * asset_normalized
            * agent.state_now["pLvl"]
            * self.dollars_per_hark_money_unit
        )

        shares = risky_asset_wealth / price

        if (np.isnan(shares)).any():
            print("ERROR: Agent desires nan shares")

        if np.any(shares < 0):
            print("ERROR: Agent has negative share target")

        return shares

    def macro_update(self, agent, price):
        """
        Input: an agent, current asset price

        Simulates one "macro" period for the agent (quarterly by assumption).
        For the purposes of the simulation, award the agent dividend income
        but not capital gains on the risky asset.

        Output: The difference in shares (really, sales of shares) in order
        to finance consumption; must be passed to a broker.
        """

        true_risky_expectations = {
            "RiskyAvg": agent.parameters["RiskyAvg"],
            "RiskyStd": agent.parameters["RiskyStd"],
        }

        # assigning solution based on agent's true expectations
        # the true agent's expectations should already be assigned
        self.assign_solution(agent)

        # No change -- both capital gains and dividends awarded daily. See #100
        macro_risky_params = {
            "RiskyAvg": 1,
            "RiskyStd": 0,
        }

        # Now that the agent has their true expectations policy assigned,
        # simulate using the no change marco expectations to avoid
        # realization of market returns and asset growth
        agent.assign_parameters(**macro_risky_params)
        agent.simulate(sim_periods=1)

        if agent.state_now["aNrm"] < 0:
            print("ERROR: Agent has negative assets after macro update.")

        if agent.controls["Share"] < 0:
            print("ERROR: Agent has negative risky share after macro update.")
            print(true_risky_expectations)

        if agent.controls["Share"] > 1:
            print("ERROR: Agent has share > 1 after macro update.")
            print(true_risky_expectations)

        ## put back the expectations that include capital gains now
        agent.assign_parameters(**true_risky_expectations)

        # Selling off shares if necessary to
        # finance this period's consumption
        asset_level_in_shares = (
            agent.state_now["aLvl"] * self.dollars_per_hark_money_unit / price
        )

        delta = asset_level_in_shares - agent.shares
        delta[delta > 0] = 0

        agent.shares = agent.shares + delta

        return delta

    def update_agent_wealth_capital_gains(self, new_share_price, pror, dividend):
        """
        For all agents,
        given the old share price
        and a rate of return

        update the agent's wealth level to adjust
        for the most recent round of capital gains.
        """

        old_share_price = new_share_price / (1 + pror)

        for agent in self.agents:
            old_raw = agent.shares * old_share_price
            new_raw = agent.shares * new_share_price
            dividends = agent.shares * dividend

            delta_aNrm = (new_raw - old_raw + dividends) / (
                self.dollars_per_hark_money_unit * agent.state_now["pLvl"]
            )

            # update normalized market assets
            # if agent.state_now['aNrm'] < delta_aNrm:
            #     breakpoint()

            agent.state_now["aNrm"] = agent.state_now["aNrm"] + delta_aNrm

            if (agent.state_now["aNrm"] < 0).any():
                print(
                    f"ERROR: Agent with CRRA {agent.parameters['CRRA']}"
                    + "has negative aNrm after capital gains update."
                )
                pprint(
                    {
                        "aNrm": agent.state_now["aNrm"],
                        "shares": agent.shares,
                        "pLvl": agent.state_now["pLvl"],
                        "delta_aNrm": delta_aNrm,
                        "dividend": dividend,
                        "pror": pror,
                    }
                )
                print("Setting normalize assets and shares to 0.")
                agent.state_now["aNrm"][(agent.state_now["aNrm"] < 0)] = 0.0
                ## TODO: This change in shares needs to be registered with the Broker.
                agent.shares[(agent.state_now["aNrm"] == 0)] = 0

            # update non-normalized market assets
            agent.state_now["aLvl"] = agent.state_now["aNrm"] * agent.state_now["pLvl"]


class AgentPopulationSolution:
    def __init__(self, agent_population):
        self.agent_population = agent_population

        self.dist_params = self.agent_population.dist_params
        self.agent_database = self.agent_population.agent_database

    def merge_solutions(self, continuous_states):
<<<<<<< HEAD
        # check that continous states are in heterogeneous parameters
        for state in continuous_states:
            if state not in self.dist_params:
                raise AttributeError(
                    "{} is not an agent-varying parameter.".format(state)
                )
=======

        if continuous_states is None or continuous_states == []:

            if self.dist_params is None or self.dist_params == []:
                self.solution_database = self.agent_database
            else:
                self.solution_database = self.agent_database.set_index(self.dist_params)
            self.ex_ante_hetero_params = []
>>>>>>> 453beeda

        else:

            # check that continous states are in heterogeneous parameters
            for state in continuous_states:
                if state not in self.dist_params:
                    raise AttributeError(
                        "{} is not an agent-varying parameter.".format(state)
                    )

            if len(continuous_states) == 2:
                self._merge_solutions_2d(continuous_states)
            elif len(continuous_states) == 3:
                self._merge_solutions_3d(continuous_states)

    def _merge_solutions_2d(self, continuous_states):
        discrete_params = list(set(self.dist_params) - set(continuous_states))
        discrete_params.sort()

        self.ex_ante_hetero_params = discrete_params

        grouped = self.agent_database.groupby(discrete_params)
        solution_database = []

        for name, group in grouped:
            group.sort_values(by=continuous_states)

            cnt0_vals = np.unique(group[continuous_states[0]])
            cnt1_vals = np.unique(group[continuous_states[1]])

            group = group.set_index(continuous_states)

            cFuncAdj_interpolators = []
            ShareFuncAdj_interpolators = []
            SequentialShareFuncAdj_interpolators = []
            for cnt0 in cnt0_vals:
                temp_cFuncAdj = []
                temp_ShareFuncAdj = []
                temp_SequentialShareFuncAdj = []
                for cnt1 in cnt1_vals:
                    temp_cFuncAdj.append(
                        group.loc[cnt0, cnt1].agents.solution[0].cFuncAdj
                    )
                    temp_ShareFuncAdj.append(
                        group.loc[cnt0, cnt1].agents.solution[0].ShareFuncAdj
                    )
                    temp_SequentialShareFuncAdj.append(
                        group.loc[cnt0, cnt1].agents.solution[0].SequentialShareFuncAdj
                    )
                cFuncAdj_interpolators.append(temp_cFuncAdj)
                ShareFuncAdj_interpolators.append(temp_ShareFuncAdj)
                SequentialShareFuncAdj_interpolators.append(temp_SequentialShareFuncAdj)

            cFuncAdj = BilinearInterpOnInterp1D(
                cFuncAdj_interpolators, cnt0_vals, cnt1_vals
            )
            ShareFuncAdj = BilinearInterpOnInterp1D(
                ShareFuncAdj_interpolators, cnt0_vals, cnt1_vals
            )
            SequentialShareFuncAdj = BilinearInterpOnInterp1D(
                SequentialShareFuncAdj_interpolators, cnt0_vals, cnt1_vals
            )

            solution_database.append(
                {
                    discrete_params[0]: name[0],
                    discrete_params[1]: name[1],
                    "cFuncAdj": cFuncAdj,
                    "ShareFuncAdj": ShareFuncAdj,
                    "SequentialShareFuncAdj": SequentialShareFuncAdj,
                }
            )

        self.solution_database = pd.DataFrame(solution_database)

        self.solution_database = self.solution_database.set_index(discrete_params)

    def _merge_solutions_3d(self, continuous_states):
        discrete_params = list(set(self.dist_params) - set(continuous_states))
        discrete_params.sort()

        self.ex_ante_hetero_params = discrete_params

        grouped = self.agent_database.groupby(discrete_params)
        solution_database = []

        for name, group in grouped:
            group.sort_values(by=continuous_states)

            cnt0_vals = np.unique(group[continuous_states[0]])
            cnt1_vals = np.unique(group[continuous_states[1]])
            cnt2_vals = np.unique(group[continuous_states[2]])

            group = group.set_index(continuous_states)

            cFuncAdj_interpolators = []
            ShareFuncAdj_interpolators = []
            SequentialShareFuncAdj_interpolators = []
            for cnt0 in cnt0_vals:
                temp0_cFuncAdj = []
                temp0_ShareFuncAdj = []
                temp0_SequentialShareFuncAdj = []
                for cnt1 in cnt1_vals:
                    temp1_cFuncAdj = []
                    temp1_ShareFuncAdj = []
                    temp1_SequentialShareFuncAdj = []
                    for cnt2 in cnt2_vals:
                        temp1_cFuncAdj.append(
                            group.loc[cnt0, cnt1, cnt2].agents.solution[0].cFuncAdj
                        )
                        temp1_ShareFuncAdj.append(
                            group.loc[cnt0, cnt1, cnt2].agents.solution[0].ShareFuncAdj
                        )
                        temp1_SequentialShareFuncAdj.append(
                            group.loc[cnt0, cnt1, cnt2]
                            .agents.solution[0]
                            .SequentialShareFuncAdj
                        )
                    temp0_cFuncAdj.append(temp1_cFuncAdj)
                    temp0_ShareFuncAdj.append(temp1_ShareFuncAdj)
                    temp0_SequentialShareFuncAdj.append(temp1_SequentialShareFuncAdj)
                cFuncAdj_interpolators.append(temp0_cFuncAdj)
                ShareFuncAdj_interpolators.append(temp0_ShareFuncAdj)
                SequentialShareFuncAdj_interpolators.append(
                    temp0_SequentialShareFuncAdj
                )

            cFuncAdj = TrilinearInterpOnInterp1D(
                cFuncAdj_interpolators, cnt0_vals, cnt1_vals, cnt2_vals
            )
            ShareFuncAdj = TrilinearInterpOnInterp1D(
                ShareFuncAdj_interpolators, cnt0_vals, cnt1_vals, cnt2_vals
            )
            SequentialShareFuncAdj = TrilinearInterpOnInterp1D(
                SequentialShareFuncAdj_interpolators, cnt0_vals, cnt1_vals, cnt2_vals
            )

            solution_database.append(
                {
                    discrete_params[0]: name,
                    # discrete_params[1]: name[1],
                    "cFuncAdj": cFuncAdj,
                    "ShareFuncAdj": ShareFuncAdj,
                    "SequentialShareFuncAdj": SequentialShareFuncAdj,
                }
            )

        self.solution_database = pd.DataFrame(solution_database)

        self.solution_database = self.solution_database.set_index(discrete_params)<|MERGE_RESOLUTION|>--- conflicted
+++ resolved
@@ -524,26 +524,14 @@
         self.agent_database = self.agent_population.agent_database
 
     def merge_solutions(self, continuous_states):
-<<<<<<< HEAD
-        # check that continous states are in heterogeneous parameters
-        for state in continuous_states:
-            if state not in self.dist_params:
-                raise AttributeError(
-                    "{} is not an agent-varying parameter.".format(state)
-                )
-=======
-
         if continuous_states is None or continuous_states == []:
-
             if self.dist_params is None or self.dist_params == []:
                 self.solution_database = self.agent_database
             else:
                 self.solution_database = self.agent_database.set_index(self.dist_params)
             self.ex_ante_hetero_params = []
->>>>>>> 453beeda
 
         else:
-
             # check that continous states are in heterogeneous parameters
             for state in continuous_states:
                 if state not in self.dist_params:
