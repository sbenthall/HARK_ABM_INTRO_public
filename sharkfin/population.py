from dataclasses import dataclass
from functools import partial
from pprint import pprint
from typing import NewType

import HARK.ConsumptionSaving.ConsIndShockModel as cism
import HARK.ConsumptionSaving.ConsPortfolioModel as cpm
import numpy as np
import pandas as pd
from HARK.core import AgentType
from HARK.distribution import Distribution, IndexDistribution, combine_indep_dstns
from HARK.interpolation import BilinearInterpOnInterp1D, TrilinearInterpOnInterp1D
from xarray import DataArray

from sharkfin.utilities import *

ParameterDict = NewType("ParameterDict", dict)


@dataclass
class AgentPopulation:
    agent_class: AgentType
    parameter_dict: ParameterDict
    t_age: int = None
    agent_class_count: int = None
    rng: np.random.Generator = None  # random number generator
    dollars_per_hark_money_unit: float = 1500

    def __post_init__(self):

        self.time_var = self.agent_class.time_vary
        self.time_inv = self.agent_class.time_inv

        self.dist_params = []
        param_dict = self.parameter_dict
        for key_param in param_dict:
            parameter = param_dict[key_param]
            if (
                isinstance(parameter, DataArray) and parameter.dims[0] == "agent"
            ) or isinstance(parameter, Distribution):
                self.dist_params.append(key_param)

        self.infer_counts()

        self.stored_class_stats = None

    def infer_counts(self):

        param_dict = self.parameter_dict

        # if agent_clas_count is not specified, infer from parameters
        if self.agent_class_count is None:

            agent_class_count = 1
            for key_param in param_dict:
                parameter = param_dict[key_param]
                if isinstance(parameter, DataArray) and parameter.dims[0] == "agent":
                    agent_class_count = max(agent_class_count, parameter.shape[0])
                elif isinstance(parameter, (Distribution, IndexDistribution)):
                    agent_class_count = None
                    break

            self.agent_class_count = agent_class_count

        if self.t_age is None:

            t_age = 1
            for key_param in param_dict:
                parameter = param_dict[key_param]
                if isinstance(parameter, DataArray) and parameter.dims[-1] == "age":
                    t_age = max(t_age, parameter.shape[-1])
                    # there may not be a good use for this feature yet as time varying distributions
                    # are entered as list of moments (Avg, Std, Count, etc)
                elif isinstance(parameter, (Distribution, IndexDistribution)):
                    t_age = None
                    break
            self.t_age = t_age

        # return t_age and agent_class_count

    def approx_distributions(self, approx_params: dict):

        param_dict = self.parameter_dict

        self.continuous_distributions = {}

        self.discrete_distributions = {}

        for key in approx_params:
            if key in param_dict and isinstance(param_dict[key], Distribution):
                discrete_points = approx_params[key]
                discrete_distribution = param_dict[key].approx(discrete_points)
                self.continuous_distributions[key] = param_dict[key]
                self.discrete_distributions[key] = discrete_distribution
            else:
                print(
                    "Warning: parameter {} is not a Distribution found in agent class {}".format(
                        key, self.agent_class
                    )
                )

        if len(self.discrete_distributions) > 1:
            joint_dist = combine_indep_dstns(
                *list(self.discrete_distributions.values())
            )

        keys = list(self.discrete_distributions.keys())
        for i in range(len(self.discrete_distributions)):
            param_dict[keys[i]] = DataArray(joint_dist.atoms[i], dims=("agent"))

        self.infer_counts()

    def parse_params(self):

        param_dict = self.parameter_dict

        agent_dicts = []  # container for dictionaries of each agent subgroup
        for agent in range(self.agent_class_count):
            agent_params = {}

            for key_param in param_dict:
                parameter = param_dict[key_param]

                if key_param in self.time_var:
                    # parameters that vary over time have to be repeated
                    parameter_per_t = []
                    for t in range(self.t_age):
                        if isinstance(parameter, DataArray):
                            if parameter.dims[0] == "agent":
                                if parameter.dims[-1] == "age":
                                    # if the parameter is a list, it's agent and time
                                    parameter_per_t.append(parameter[agent][t].item())
                                else:
                                    parameter_per_t.append(parameter[agent].item())
                            elif parameter.dims[0] == "age":
                                # if kind is time, it applies to all agents but varies over time
                                parameter_per_t.append(parameter[t].item())
                        elif isinstance(parameter, (int, float)):
                            # if kind is fixed, it applies to all agents at all times
                            parameter_per_t.append(parameter)

                    agent_params[key_param] = parameter_per_t

                elif key_param in self.time_inv:
                    if (
                        isinstance(parameter, DataArray)
                        and parameter.dims[0] == "agent"
                    ):
                        agent_params[key_param] = parameter[agent].item()
                    elif isinstance(parameter, (int, float)):
                        agent_params[key_param] = parameter

                else:
                    if isinstance(parameter, DataArray):
                        if parameter.dims[0] == "agent":
                            if parameter.dims[-1] == "age":
                                # if the parameter is a list, it's agent and time
                                agent_params[key_param] = list(parameter[agent].item())
                            else:
                                agent_params[key_param] = list(parameter[agent].item())
                        elif parameter.dims[0] == "age":
                            agent_params[key_param] = [parameter.item()]
                    elif isinstance(parameter, (int, float)):
                        agent_params[key_param] = parameter

            agent_dicts.append(agent_params)

        self.agent_dicts = agent_dicts

    def agent_data(self):
        """
        Output a dataframe for agent attributes
         -- this is not the same as the agent_database,
            but rather is a specially designed dataframe
            used for reporting.

        returns agent_data from class_stats
        """

        # suppress assignment warnings
        pdomca = pd.options.mode.chained_assignment = None
        pd.options.mode.chained_assignment = None  # default='warn'

        agent_data = self.agent_database[self.ex_ante_hetero_params + ["agents"]]

        data_calls = {
            "aLvl": lambda a: a.state_now["aLvl"][0],
            "mNrm": lambda a: a.state_now["mNrm"][0],
            "cNrm": lambda a: a.controls["cNrm"][0] if "cNrm" in a.controls else None,
            "mNrm_ratio_StE": lambda a: a.state_now["mNrm"][0] / a.mNrmStE,
        }

        for dc in data_calls:
            col = agent_data.loc[:, "agents"].apply(data_calls[dc])
            agent_data[dc] = col

        pd.options.mode.chained_assignment = pdomca

        return agent_data

    def class_stats(self, store=False):
        """
        Output the statistics for each class within the population.

        Currently limited to asset level in the final simulated period (aLvl_T)
        """
        agent_data = self.agent_data().drop(columns="agents")

        cs = (
            agent_data.groupby(self.ex_ante_hetero_params)
            .aggregate(["mean", "std"])
            .reset_index()
        )

        cs.columns = ["_".join(col).strip("_") for col in cs.columns.values]

        label = ""

        for param in self.ex_ante_hetero_params:
            label += round(cs[param], 2).apply(lambda x: f"{param}={x}, ")

        cs["label"] = label.str[:-2]

        if store:
            self.stored_class_stats = cs

        return cs

    def create_distributed_agents(self):

        rng = self.rng if self.rng is not None else np.random.default_rng()

        self.agents = [
            self.agent_class.__class__(seed=rng.integers(0, 2**31 - 1), **agent_dict)
            for agent_dict in self.agent_dicts
        ]

    def create_database(self):

        database = pd.DataFrame(self.agent_dicts)
        database["agents"] = self.agents

        self.agent_database = database

    def solve_distributed_agents(self):
        # see Market class for an example of how to solve distributed agents in parallel

        for agent in self.agents:
            agent.solve()

    def unpack_solutions(self):

        self.solution = [agent.solution for agent in self.agents]

    def init_simulation(self, T_sim=1000):
        """
        Sets up the agents with their state for the state of the simulation
        """
        for agent in self.agents:
            agent.track_vars += ["pLvl", "mNrm", "cNrm", "Share", "Risky"]
            agent.T_sim = T_sim
            agent.initialize_sim()

            if self.stored_class_stats is None:

                ## build an IndShockConsumerType "double" of this agent, with the same parameters
                ind_shock_double = cism.IndShockConsumerType(**agent.parameters)

                ## solve to get the mNrmStE value
                ## that is, the Steady-state Equilibrium value of mNrm, for the IndShockModel
                ind_shock_double.solve()
                mNrmStE = ind_shock_double.solution[0].mNrmStE

                agent.state_now["mNrm"][:] = mNrmStE
                agent.mNrmStE = (
                    mNrmStE  # saving this for later, in case we do the analysis.
                )
            else:
                idx = [agent.parameters[dp] for dp in self.dist_params]
                mNrm = (
                    self.stored_class_stats.copy()
                    .set_index([dp for dp in self.dist_params])
                    .xs((idx))["mNrm"]["mean"]
                )
                agent.state_now["mNrm"][:] = mNrm

            agent.state_now["aNrm"] = agent.state_now["mNrm"] - agent.solution[
                0
            ].cFuncAdj(agent.state_now["mNrm"])
            agent.state_now["aLvl"] = agent.state_now["aNrm"] * agent.state_now["pLvl"]

    def solve(self, merge_by=None):

        self.solve_distributed_agents()

        if merge_by is not None:
            self.solution = AgentPopulationSolution(self)
            self.solution.merge_solutions(continuous_states=merge_by)
            self.ex_ante_hetero_params = self.solution.ex_ante_hetero_params

    def attend(self, agent, price, risky_expectations):
        """
        Cause the agent to attend to the financial model.

        This will update their expectations of the risky asset.
        They will then adjust their owned risky asset shares to meet their
        target.

        Return the delta of risky asset shares ordered through the brokers.

        NOTE: This MUTATES the agents with their new target share amounts.
        """
        # Note: this mutates the underlying agent
        # we should also assign their solution
        agent.assign_parameters(**risky_expectations)
        self.assign_solution(agent)

        target_shares = self.compute_share_demand(agent, price)

        delta_shares = target_shares - agent.shares

        # NOTE: This mutates the agent
        agent.shares = target_shares

        if agent.shares < 0:
            print(f"ERROR: Agent has negative shares after attention.")

        return delta_shares

    def assign_solution(self, agent):
        """
        Assign the respective solution to the agent using the master solution and
        the agent's perceptions of the market.
        """

        # assign solution before simulating
        # get master solution
        pop_solution = self.solution.solution_database

        # get solution for agent subgroup
        # functions = pop_solution.loc[agent.CRRA, agent.DiscFac]

        keys = [agent.parameters[key] for key in self.ex_ante_hetero_params]
        functions = pop_solution.loc[tuple(keys)]

        # Using their expectations, construct function depending on
        # perceptions/beliefs about the stock market

        cFuncAdj = partial(functions["cFuncAdj"], y=agent.RiskyAvg, z=agent.RiskyStd)
        ShareFuncAdj = partial(
            functions["ShareFuncAdj"], y=agent.RiskyAvg, z=agent.RiskyStd
        )
        SequentialShareFuncAdj = partial(
            functions["SequentialShareFuncAdj"], y=agent.RiskyAvg, z=agent.RiskyStd
        )

        agent.solution[0].ShareFuncAdj = ShareFuncAdj
        agent.solution[0].cFuncAdj = cFuncAdj
        agent.solution[0].SequentialShareFuncAdj = SequentialShareFuncAdj

    def compute_share_demand(self, agent, price):
        """
        Computes the number of shares an agent _wants_ to own.

        Inputs:
         - an agent
         - current asset price

        This involves:
          - Computing a solution function based on their
            expectations and personal properties
          - Using the solution and the agent's current normalized
            assets to compute a share number
        """

        asset_normalized = agent.state_now["aNrm"]

        if asset_normalized < 0:
            print(f"ERROR: Agent has negative assets after compute demand.")

        # ShareFunc takes normalized market resources as argument
        # SequentialShareFunc takes normalized assets as argument
        risky_share = agent.solution[0].SequentialShareFuncAdj(asset_normalized)
        # risky_share = np.clip(risky_share, 0, 1)

        if risky_share < 0:
            print(
                "Warning: Agent has negative risky share. Setting to 0. Need to fix solution!"
            )
            print(f"RiskyAvg: {agent.RiskyAvg}, RiskyStd: {agent.RiskyStd}")
            risky_share = 0.0

        if risky_share > 1:
            print(
                "Warning: Agent has risky share > 1.0. Setting to 1. Need to fix solution!"
            )
            print(f"RiskyAvg: {agent.RiskyAvg}, RiskyStd: {agent.RiskyStd}")
            risky_share = 1.0

        # denormalize the risky share. See https://github.com/econ-ark/HARK/issues/986
        risky_asset_wealth = (
            risky_share
            * asset_normalized
            * agent.state_now["pLvl"]
            * self.dollars_per_hark_money_unit
        )

        shares = risky_asset_wealth / price

        if (np.isnan(shares)).any():
            print("ERROR: Agent desires nan shares")

        if shares < 0:
            print("ERROR: Agent has negative share target")

        return shares

    def macro_update(self, agent, price):
        """
        Input: an agent, current asset price

        Simulates one "macro" period for the agent (quarterly by assumption).
        For the purposes of the simulation, award the agent dividend income
        but not capital gains on the risky asset.

        Output: The difference in shares (really, sales of shares) in order
        to finance consumption; must be passed to a broker.
        """

        true_risky_expectations = {
            "RiskyAvg": agent.parameters["RiskyAvg"],
            "RiskyStd": agent.parameters["RiskyStd"],
        }

        # assigning solution based on agent's true expectations
        # the true agent's expectations should already be assigned
        self.assign_solution(agent)

        # No change -- both capital gains and dividends awarded daily. See #100
        macro_risky_params = {
            "RiskyAvg": 1,
            "RiskyStd": 0,
        }

        # Now that the agent has their true expectations policy assigned,
        # simulate using the no change marco expectations to avoid
        # realization of market returns and asset growth
        agent.assign_parameters(**macro_risky_params)
        agent.simulate(sim_periods=1)

        if agent.state_now["aNrm"] < 0:
            print("ERROR: Agent has negative assets after macro update.")

        if agent.controls["Share"] < 0:
            print("ERROR: Agent has negative risky share after macro update.")
            print(true_risky_expectations)

        if agent.controls["Share"] > 1:
            print("ERROR: Agent has share > 1 after macro update.")
            print(true_risky_expectations)

        ## put back the expectations that include capital gains now
        agent.assign_parameters(**true_risky_expectations)

        # Selling off shares if necessary to
        # finance this period's consumption
        asset_level_in_shares = (
            agent.state_now["aLvl"] * self.dollars_per_hark_money_unit / price
        )

        delta = asset_level_in_shares - agent.shares
        delta[delta > 0] = 0

        agent.shares = agent.shares + delta

        return delta

    def update_agent_wealth_capital_gains(self, new_share_price, pror, dividend):
        """
        For all agents,
        given the old share price
        and a rate of return

        update the agent's wealth level to adjust
        for the most recent round of capital gains.
        """

        old_share_price = new_share_price / (1 + pror)

        for agent in self.agents:
            old_raw = agent.shares * old_share_price
            new_raw = agent.shares * new_share_price
            dividends = agent.shares * dividend

            delta_aNrm = (new_raw - old_raw + dividends) / (
                self.dollars_per_hark_money_unit * agent.state_now["pLvl"]
            )

            # update normalized market assets
            # if agent.state_now['aNrm'] < delta_aNrm:
            #     breakpoint()

            agent.state_now["aNrm"] = agent.state_now["aNrm"] + delta_aNrm

            if (agent.state_now["aNrm"] < 0).any():
                print(
                    f"ERROR: Agent with CRRA {agent.parameters['CRRA']}"
                    + "has negative aNrm after capital gains update."
                )
                pprint(
                    {
                        "aNrm": agent.state_now["aNrm"],
                        "shares": agent.shares,
                        "pLvl": agent.state_now["pLvl"],
                        "delta_aNrm": delta_aNrm,
                        "dividend": dividend,
                        "pror": pror,
                    }
                )
                print("Setting normalize assets and shares to 0.")
                agent.state_now["aNrm"][(agent.state_now["aNrm"] < 0)] = 0.0
                ## TODO: This change in shares needs to be registered with the Broker.
                agent.shares[(agent.state_now["aNrm"] == 0)] = 0

            # update non-normalized market assets
            agent.state_now["aLvl"] = agent.state_now["aNrm"] * agent.state_now["pLvl"]


class AgentPopulationSolution:
    def __init__(self, agent_population):
        self.agent_population = agent_population

        self.dist_params = self.agent_population.dist_params
        self.agent_database = self.agent_population.agent_database

    def merge_solutions(self, continuous_states):

        # check that continous states are in heterogeneous parameters
        for state in continuous_states:
            if state not in self.dist_params:
                raise AttributeError(
                    "{} is not an agent-varying parameter.".format(state)
                )

        if len(continuous_states) == 2:
            self._merge_solutions_2d(continuous_states)
        elif len(continuous_states) == 3:
            self._merge_solutions_3d(continuous_states)

    def _merge_solutions_2d(self, continuous_states):

        discrete_params = list(set(self.dist_params) - set(continuous_states))
        discrete_params.sort()

        self.ex_ante_hetero_params = discrete_params

        grouped = self.agent_database.groupby(discrete_params)
        solution_database = []

        for name, group in grouped:
            group.sort_values(by=continuous_states)

            cnt0_vals = np.unique(group[continuous_states[0]])
            cnt1_vals = np.unique(group[continuous_states[1]])

<<<<<<< HEAD
            group = group.set_index(continuous_states)

            cFunc_interpolators = []
            ShareFunc_interpolators = []
            for cnt0 in cnt0_vals:
                temp_cFunc = []
                temp_ShareFunc = []
                for cnt1 in cnt1_vals:
                    temp_cFunc.append(group.loc[cnt0, cnt1].agents.solution[0].cFuncAdj)
                    temp_ShareFunc.append(
                        group.loc[cnt0, cnt1].agents.solution[0].ShareFuncAdj
                    )
                cFunc_interpolators.append(temp_cFunc)
                ShareFunc_interpolators.append(temp_ShareFunc)

            cFunc = BilinearInterpOnInterp1D(cFunc_interpolators, cnt0_vals, cnt1_vals)
            shareFunc = BilinearInterpOnInterp1D(
                ShareFunc_interpolators, cnt0_vals, cnt1_vals
=======
            cFuncAdj_by_std = []
            ShareFuncAdj_by_std = []
            SequentialShareFuncAdj_by_std = []
            for std, in_group in in_grouped:
                agents = list(in_group.agents)
                avg = np.array(in_group.RiskyAvg)

                cFuncAdj_by_std.append(
                    LinearInterpOnInterp1D(
                        [agent.solution[0].cFuncAdj for agent in agents], avg
                    )
                )

                ShareFuncAdj_by_std.append(
                    (
                        LinearInterpOnInterp1D(
                            [agent.solution[0].ShareFuncAdj for agent in agents], avg
                        )
                    )
                )

                SequentialShareFuncAdj_by_std.append(
                    LinearInterpOnInterp1D(
                        [agent.solution[0].SequentialShareFuncAdj for agent in agents],
                        avg,
                    )
                )

            cFuncAdj = LinearInterpOnInterp2D(cFuncAdj_by_std, std_vals)
            ShareFuncAdj = LinearInterpOnInterp2D(ShareFuncAdj_by_std, std_vals)
            SequentialShareFuncAdj = LinearInterpOnInterp2D(
                SequentialShareFuncAdj_by_std, std_vals
>>>>>>> 711bc308
            )

            solution_database.append(
                {
                    discrete_params[0]: name[0],
                    discrete_params[1]: name[1],
                    "cFuncAdj": cFuncAdj,
                    "ShareFuncAdj": ShareFuncAdj,
                    "SequentialShareFuncAdj": SequentialShareFuncAdj,
                }
            )

        self.solution_database = pd.DataFrame(solution_database)

        self.solution_database = self.solution_database.set_index(discrete_params)

        return self.solution_database

    def _merge_solutions_3d(self, continuous_states):

        discrete_params = list(set(self.dist_params) - set(continuous_states))
        discrete_params.sort()

        self.ex_ante_hetero_params = discrete_params

        grouped = self.agent_database.groupby(discrete_params)
        solution_database = []

        for name, group in grouped:
            group.sort_values(by=continuous_states)

            cnt0_vals = np.unique(group[continuous_states[0]])
            cnt1_vals = np.unique(group[continuous_states[1]])
            cnt2_vals = np.unique(group[continuous_states[2]])

            group = group.set_index(continuous_states)

            cFunc_interpolators = []
            ShareFunc_interpolators = []
            for cnt0 in cnt0_vals:
                temp0_cFunc = []
                temp0_ShareFunc = []
                for cnt1 in cnt1_vals:
                    temp1_cFunc = []
                    temp1_ShareFunc = []
                    for cnt2 in cnt2_vals:
                        temp1_cFunc.append(
                            group.loc[cnt0, cnt1, cnt2].agents.solution[0].cFuncAdj
                        )
                        temp1_ShareFunc.append(
                            group.loc[cnt0, cnt1, cnt2].agents.solution[0].ShareFuncAdj
                        )
                    temp0_cFunc.append(temp1_cFunc)
                    temp0_ShareFunc.append(temp1_ShareFunc)
                cFunc_interpolators.append(temp0_cFunc)
                ShareFunc_interpolators.append(temp0_ShareFunc)

            cFunc = TrilinearInterpOnInterp1D(
                cFunc_interpolators, cnt0_vals, cnt1_vals, cnt2_vals
            )
            shareFunc = TrilinearInterpOnInterp1D(
                ShareFunc_interpolators, cnt0_vals, cnt1_vals, cnt2_vals
            )

            solution_database.append(
                {
                    discrete_params[0]: name,
                    # discrete_params[1]: name[1],
                    "cFunc": cFunc,
                    "shareFunc": shareFunc,
                }
            )

        self.solution_database = pd.DataFrame(solution_database)

        self.solution_database = self.solution_database.set_index(discrete_params)

        return self.solution_database<|MERGE_RESOLUTION|>--- conflicted
+++ resolved
@@ -563,7 +563,6 @@
             cnt0_vals = np.unique(group[continuous_states[0]])
             cnt1_vals = np.unique(group[continuous_states[1]])
 
-<<<<<<< HEAD
             group = group.set_index(continuous_states)
 
             cFunc_interpolators = []
@@ -582,40 +581,6 @@
             cFunc = BilinearInterpOnInterp1D(cFunc_interpolators, cnt0_vals, cnt1_vals)
             shareFunc = BilinearInterpOnInterp1D(
                 ShareFunc_interpolators, cnt0_vals, cnt1_vals
-=======
-            cFuncAdj_by_std = []
-            ShareFuncAdj_by_std = []
-            SequentialShareFuncAdj_by_std = []
-            for std, in_group in in_grouped:
-                agents = list(in_group.agents)
-                avg = np.array(in_group.RiskyAvg)
-
-                cFuncAdj_by_std.append(
-                    LinearInterpOnInterp1D(
-                        [agent.solution[0].cFuncAdj for agent in agents], avg
-                    )
-                )
-
-                ShareFuncAdj_by_std.append(
-                    (
-                        LinearInterpOnInterp1D(
-                            [agent.solution[0].ShareFuncAdj for agent in agents], avg
-                        )
-                    )
-                )
-
-                SequentialShareFuncAdj_by_std.append(
-                    LinearInterpOnInterp1D(
-                        [agent.solution[0].SequentialShareFuncAdj for agent in agents],
-                        avg,
-                    )
-                )
-
-            cFuncAdj = LinearInterpOnInterp2D(cFuncAdj_by_std, std_vals)
-            ShareFuncAdj = LinearInterpOnInterp2D(ShareFuncAdj_by_std, std_vals)
-            SequentialShareFuncAdj = LinearInterpOnInterp2D(
-                SequentialShareFuncAdj_by_std, std_vals
->>>>>>> 711bc308
             )
 
             solution_database.append(
