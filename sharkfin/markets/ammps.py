from sharkfin.utilities import *
from sharkfin.markets import AbstractMarket
import numpy as np
import json
import pika
import uuid
import os
import time


class ClientRPCMarket(AbstractMarket):

<<<<<<< HEAD
    prices = None

    def __init__(self, seed_limit=None, queue_name='', host='localhost'):
=======
    dividend_growth_rate = None
    
    dividend_std = None
    
    dividends = None
    
    prices = None

    def __init__(self,
        seed_limit=None,
        queue_name='',
        host='localhost',
        dividend_growth_rate = 1.000628,
        dividend_std = 0.011988,
        price_to_dividend_ratio = 60 / 0.05
        ):

        # discounted future value, divided by days per quarter
        self.price_to_dividend_ratio = price_to_dividend_ratio

        self.dividend_growth_rate = dividend_growth_rate
        self.dividend_std = dividend_std

>>>>>>> 9fcd81cd
        self.simulation_price_scale = 1
        self.default_sim_price = 100

        # stuff from MarketPNL that we may or may not need

        # Empirical data -- redundant with FinanceModel!

        # limits the seeds
        seed_limit = None

        # Storing the last market arguments used for easy access to most
        # recent data

        self.sample = 0
        self.seeds = []

        # if seed_limit is not None:
        #     self.seed_limit = seed_limit

        self.seed_limit = seed_limit

        self.latest_price = None
        self.prices = [self.default_sim_price]
        self.dividends = [self.default_sim_price / self.price_to_dividend_ratio]

        self.rpc_queue_name = queue_name
        self.rpc_host_name = host

        self.init_rpc()

    def _get_rpc_market_host(self):
        ''' method to get the env variable contining the hostname of the rpc server
            if the varible is not set it will fallback to localhost
        '''
        if self.rpc_host_env_var in os.environ:
            rpc_host = os.environ[self.rpc_host_env_var]
        else:
            rpc_host = 'localhost'
        return rpc_host
    
    def _get_rpc_queue_name(self):
        ''' method to get the env variable containing the queue name to be used for the rpc calls
            if the variable is not set it will fall back to a blank name
        '''
        if self.rpc_queue_env_var in os.environ:
            rpc_queue_name = os.environ[self.rpc_queue_env_var]
        else:
            rpc_queue_name = 'rpc_queue'
        return rpc_queue_name

    def init_rpc(self):
        self.connection = pika.BlockingConnection(
            pika.ConnectionParameters(host=self.rpc_host_name)
        )

        self.channel = self.connection.channel()

        result = self.channel.queue_declare(queue='', exclusive=False)
        self.callback_queue = result.method.queue

        self.channel.basic_consume(
            queue=self.callback_queue,
            on_message_callback=self.on_response,
            auto_ack=True,
        )

    def on_response(self, ch, method, props, body):
        if self.corr_id == props.correlation_id:
            self.response = body

    def run_market(self, seed=None, buy_sell=(0, 0)):
        if seed is None:
            seed_limit = self.seed_limit if self.seed_limit is not None else 3000
            seed = (np.random.randint(seed_limit) + self.sample) % seed_limit

        self.last_seed = seed
        self.last_buy_sell = buy_sell
        self.seeds.append(seed)

        new_dividend = self.next_dividend()
        self.dividends.append(new_dividend)

        data = {
            'seed': seed,
            'bl': buy_sell[0],
            'sl': buy_sell[1],
            'dividend' : new_dividend,
            'end_simulation': False
            }

        self.response = None

        self.publish(data)

        print('waiting for response...')

        while self.response is None:
            time.sleep(4)
            self.connection.process_data_events()

        print('response received')

        self.latest_price = float(self.response)
        self.prices.append(float(self.response))
        
        return self.latest_price, dividend

    def get_simulation_price(self, seed=0, buy_sell=(0, 0)):
        return self.latest_price

    def daily_rate_of_return(self, seed=None, buy_sell=None):
        # same as PNL class. Should this be put in the abstract base class?
        # need different scaling for AMMPS vs PNL, this needs to be changed.

        ## TODO: Cleanup. Use "last" parameter in just one place.
        if seed is None:
            seed = self.last_seed

        if buy_sell is None:
            buy_sell = self.last_buy_sell

        last_sim_price = self.get_simulation_price(seed=seed, buy_sell=buy_sell)

        if last_sim_price is None:
            last_sim_price = self.default_sim_price

        # ror = (last_sim_price * self.simulation_price_scale - 100) / 100
        ror = (self.latest_price - self.prices[-2])/self.prices[-2]

        # adjust to calibrated NetLogo to S&P500
        # do we need to calibrate AMMPS to S&P as well?

        # modularize calibration 
        # ror = self.sp500_std * (ror - self.netlogo_ror) / self.netlogo_std + self.sp500_ror

        return ror

    def publish(self, data):
        self.corr_id = str(uuid.uuid4())
        self.channel.basic_publish(
            exchange='',
            routing_key=self.rpc_queue_name,
            properties=pika.BasicProperties(
                reply_to=self.callback_queue,
                correlation_id=self.corr_id,
            ),
            body=json.dumps(data),
        )


    def close_market(self): 
        self.publish({'seed': 0, 'bl': 0, 'sl': 0, 'end_simulation': True})

        self.connection.close()<|MERGE_RESOLUTION|>--- conflicted
+++ resolved
@@ -10,11 +10,6 @@
 
 class ClientRPCMarket(AbstractMarket):
 
-<<<<<<< HEAD
-    prices = None
-
-    def __init__(self, seed_limit=None, queue_name='', host='localhost'):
-=======
     dividend_growth_rate = None
     
     dividend_std = None
@@ -38,7 +33,6 @@
         self.dividend_growth_rate = dividend_growth_rate
         self.dividend_std = dividend_std
 
->>>>>>> 9fcd81cd
         self.simulation_price_scale = 1
         self.default_sim_price = 100
 
