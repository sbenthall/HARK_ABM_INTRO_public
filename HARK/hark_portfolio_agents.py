import HARK.ConsumptionSaving.ConsPortfolioModel as cpm
import HARK.ConsumptionSaving.ConsIndShockModel as cism
from HARK.core import distribute_params
from utilities import AgentList
from datetime import datetime
from HARK.distribution import Uniform
import io
import itertools
import math
import matplotlib.pyplot as plt
import numpy as np
import os
import pandas as pd
import random
import seaborn as sns
from statistics import mean
from scipy import stats
import yaml
import json
import pika
import uuid
import time

from abc import ABC, abstractmethod

import sys

sys.path.append('.')
## TODO configuration file for this value!
sys.path.append('../PNL/py')

import util as UTIL
import pnl as pnl

import logging

logger = logging.getLogger()
logger.setLevel(logging.INFO)

with open('config_cloud.yml', 'r') as stream:
    config = yaml.safe_load(stream)

AZURE = config['azure']

if AZURE:
    import azure_storage


### Initializing agents


def update_return(dict1, dict2):
    """
    Returns new dictionary,
    copying dict1 and updating the values of dict2
    """
    dict3 = dict1.copy()
    dict3.update(dict2)

    return dict3


def distribute(agents, dist_params):
    """
    Distribue the discount rate among a set of agents according
    the distribution from Carroll et al., "Distribution of Wealth"
    paper.

    Parameters
    ----------

    agents: list of AgentType
        A list of AgentType

    dist_params:

    Returns
    -------
        agents: A list of AgentType
    """

    # This is hacky. Should streamline this in HARK.

    for param in dist_params:
        agents_distributed = [
            distribute_params(
                agent,
                param,
                dist_params[param]['n'],
                Uniform(bot=dist_params[param]['bot'], top=dist_params[param]['top']),
            )
            for agent in agents
        ]

        for agent_dist in agents_distributed:
            for agent in agent_dist:
                agent.seed = random.randint(0, 100000000)
                agent.reset_rng()
                agent.IncShkDstn[0].seed = random.randint(0, 100000000)
                agent.IncShkDstn[0].reset()

        agents = [agent for agent_dist in agents_distributed for agent in agent_dist]

    return agents


#####
#   AgentPopulation
#####


class AgentPopulation:
    """
    A class encapsulating the population of 'macroeconomy' agents.

    These agents will be initialized with a distribution of parameters,
    such as risk aversion and discount factor.

    Parameters
    ------------

    base_parameters: Dict
        A dictionary of parameters to be shared by all agents.
        These correspond to parameters of the HARK ConsPortfolioModel AgentType

    dist_params: dict of dicts
        A dictionary with [m] values. Keys are parameters.
        Values are dicts with keys: bot, top, n.
        These define a discretized uniform spread of values.

    n_per_class: int
        The values of dist_params define a space of n^m
        agent classes.
        This value is the number of agents [l] of each class to include in
        population.
        Total population will be l*n^m
    """

    agents = None
    base_parameters = None
    stored_class_stats = None
    dist_params = None

    def __init__(self, base_parameters, dist_params, n_per_class):
        self.base_parameters = base_parameters
        self.dist_params = dist_params
        self.agents = self.create_distributed_agents(
            self.base_parameters, dist_params, n_per_class
        )

    def agent_df(self):
        '''
        Output a dataframe for agent attributes

        returns agent_df from class_stats
        '''

        records = []

        for agent in self.agents:
            for i, aLvl in enumerate(agent.state_now['aLvl']):
                record = {
                    'aLvl': aLvl,
                    'mNrm': agent.state_now['mNrm'][i],
                    'cNrm': agent.controls['cNrm'][i]
                    if 'cNrm' in agent.controls
                    else None,
                }

                for dp in self.dist_params:
                    record[dp] = agent.parameters[dp]

                records.append(record)

        return pd.DataFrame.from_records(records)

    def class_stats(self, store=False):
        """
        Output the statistics for each class within the population.

        Currently limited to asset level in the final simulated period (aLvl_T)
        """
        # get records for each agent with distributed parameter values and wealth (asset level: aLvl)
        records = []

        for agent in self.agents:
            for i, aLvl in enumerate(agent.state_now['aLvl']):
                record = {
                    'aLvl': aLvl,
                    'mNrm': agent.state_now['mNrm'][i],
                    # difference between mNrm and the equilibrium mNrm from BST
                    'mNrm_ratio_StE': agent.state_now['mNrm'][i] / agent.mNrmStE,
                }

                for dp in self.dist_params:
                    record[dp] = agent.parameters[dp]

                records.append(record)

        agent_df = pd.DataFrame.from_records(records)

        class_stats = (
            agent_df.groupby(list(self.dist_params.keys()))
            .aggregate(['mean', 'std'])
            .reset_index()
        )

        cs = class_stats
        cs['label'] = round(cs['CRRA'], 2).apply(lambda x: f'CRRA: {x}, ') + round(
            cs['DiscFac'], 2
        ).apply(lambda x: f"DiscFac: {x}")
        cs['aLvl_mean'] = cs['aLvl']['mean']
        cs['aLvl_std'] = cs['aLvl']['std']
        cs['mNrm_mean'] = cs['mNrm']['mean']
        cs['mNrm_std'] = cs['mNrm']['std']
        cs['mNrm_ratio_StE_mean'] = cs['mNrm_ratio_StE']['mean']
        cs['mNrm_ratio_StE_std'] = cs['mNrm_ratio_StE']['std']

        if store:
            self.stored_class_stats = class_stats

        return class_stats

    def create_distributed_agents(self, agent_parameters, dist_params, n_per_class):
        """
        Creates agents of the given classes with stable parameters.
        Will overwrite the DiscFac with a distribution from CSTW_MPC.

        Parameters
        ----------
        agent_parameters: dict
            Parameters shared by all agents (unless overwritten).

        dist_params: dict of dicts
            Parameters to distribute agents over, with discrete Uniform arguments

        n_per_class: int
            number of agents to instantiate per class
        """
        num_classes = math.prod([dist_params[dp]['n'] for dp in dist_params])
        agent_batches = [{'AgentCount': num_classes}] * n_per_class

        agents = [
            cpm.PortfolioConsumerType(
                seed=random.randint(0, 2**31 - 1),
                **update_return(agent_parameters, ac),
            )
            for ac in agent_batches
        ]

        agents = AgentList(agents, dist_params)

        return agents

    def init_simulation(self):
        """
        Sets up the agents with their state for the state of the simulation
        """
        for agent in self.agents:
            agent.track_vars += ['pLvl', 'mNrm', 'cNrm', 'Share', 'Risky']

            agent.assign_parameters(AdjustPrb=1.0)
            agent.T_sim = 1000  # arbitrary!
            agent.solve()

            agent.initialize_sim()

            if self.stored_class_stats is None:

                ## build an IndShockConsumerType "double" of this agent, with the same parameters
                ind_shock_double = cism.IndShockConsumerType(**agent.parameters)

                ## solve to get the mNrmStE value
                ## that is, the Steady-state Equilibrium value of mNrm, for the IndShockModel
                ind_shock_double.solve()
                mNrmStE = ind_shock_double.solution[0].mNrmStE

                agent.state_now['mNrm'][:] = mNrmStE
                agent.mNrmStE = (
                    mNrmStE  # saving this for later, in case we do the analysis.
                )
            else:
                idx = [agent.parameters[dp] for dp in self.dist_params]
                mNrm = (
                    self.stored_class_stats.copy()
                    .set_index([dp for dp in self.dist_params])
                    .xs((idx))['mNrm']['mean']
                )
                agent.state_now['mNrm'][:] = mNrm

            agent.state_now['aNrm'] = agent.state_now['mNrm'] - agent.solution[
                0
            ].cFuncAdj(agent.state_now['mNrm'])
            agent.state_now['aLvl'] = agent.state_now['aNrm'] * agent.state_now['pLvl']


######
#   Math Utilities
######


def ror_quarterly(ror, n_q):
    """
    Convert a daily rate of return to a rate for (n_q) days.
    """
    return pow(1 + ror, n_q) - 1


def sig_quarterly(std, n_q):
    """
    Convert a daily standard deviation to a standard deviation for (n_q) days.

    This formula only holds for special cases (see paper by Andrew Lo),
    but since we are generating the data we meet this special case.
    """
    return math.sqrt(n_q) * std


def lognormal_moments_to_normal(mu_x, std_x):
    """
    Given a mean and standard deviation of a lognormal distribution,
    return the corresponding mu and sigma for the distribution.
    (That is, the mean and standard deviation of the "underlying"
    normal distribution.)
    """
    mu = np.log(mu_x**2 / math.sqrt(mu_x**2 + std_x**2))

    sigma = math.sqrt(np.log(1 + std_x**2 / mu_x**2))

    return mu, sigma


def combine_lognormal_rates(ror1, std1, ror2, std2):
    """
    Given two mean rates of return and standard deviations
    of two lognormal processes (ror1, std1, ror2, std2),
    return a third ror/sigma pair corresponding to the
    moments of the multiplication of the two original processes.
    """
    mean1 = 1 + ror1
    mean2 = 1 + ror2

    mu1, sigma1 = lognormal_moments_to_normal(mean1, std1)
    mu2, sigma2 = lognormal_moments_to_normal(mean2, std2)

    mu3 = mu1 + mu2
    var3 = sigma1**2 + sigma2**2

    ror3 = math.exp(mu3 + var3 / 2) - 1
    sigma3 = math.sqrt((math.exp(var3) - 1) * math.exp(2 * mu3 + var3))

    return ror3, sigma3


######
#   Model classes used in the simulation
######


class FinanceModel:
    """
    A class representing the financial system in the simulation.

    Contains parameter values for:
      - the capital gains expectations function
      - the dividend
      - the risky asset expectations

    Contains data structures for tracking ROR and STD over time.
    """

    # Empirical data
    sp500_ror = 0.000628
    sp500_std = 0.011988

    # Simulation parameter
    days_per_quarter = 60

    # Expectation calculation parameters
    p1 = 0.1
    delta_t1 = 30

    a = -math.log(p1) / delta_t1

    p2 = 0.1
    delta_t2 = 60

    b = math.log(p2) / delta_t2

    # Quarterly dividend rate and standard deviation.
    dividend_ror = 0.03
    dividend_std = 0.01

    # Data structures. These will change over time.
    starting_price = 100
    prices = None
    ror_list = None

    expected_ror_list = None
    expected_std_list = None

    def add_ror(self, ror):
        self.ror_list.append(ror)
        asset_price = self.prices[-1] * (1 + ror)
        self.prices.append(asset_price)
        return asset_price

    def __init__(
        self,
        dividend_ror=None,
        dividend_std=None,
        p1=None,
        p2=None,
        delta_t1=None,
        delta_t2=None,
    ):

        if dividend_ror:
            self.dividend_ror = dividend_ror

        if dividend_std:
            self.dividend_std = dividend_std

        if p1:
            self.p1 = p1

        if p2:
            self.p2 = p2

        if delta_t1:
            self.delta_t1 = delta_t1

        if delta_t2:
            self.delta_t2 = delta_t2

        self.prices = [self.starting_price]
        self.ror_list = []
        self.expected_ror_list = []
        self.expected_std_list = []

    def asset_price_stats(self):
        price_stats = {}

        price_stats['min_asset_price'] = min(self.prices)
        price_stats['max_asset_price'] = max(self.prices)

        price_stats['idx_min_asset_price'] = np.argmin(self.prices)
        price_stats['idx_max_asset_price'] = np.argmax(self.prices)

        price_stats['mean_asset_price'] = np.mean(self.prices)
        price_stats['std_asset_price'] = np.std(self.prices)

        return price_stats

    def calculate_risky_expectations(self):
        """
        Compute the quarterly expectations for the risky asset based on historical return rates.

        In this implementation there are a number of references to:
          - paramters that are out of scope
          - data structures that are out of scope

        These should be bundled together somehow.

        NOTE: This MUTATES the 'expected_ror_list' and so in current design
        has to be called on a schedule... this should be fixed.
        """
        # note use of data store lists for time tracking here -- not ideal
        D_t = sum([math.exp(self.a * (l + 1)) for l in range(len(self.ror_list))])
        S_t = math.exp(
            self.b * (len(self.prices) - 1)
        )  # because p_0 is included in this list.

        w_0 = S_t
        w_t = [
            (1 - S_t) * math.exp(self.a * (t + 1)) / D_t
            for t in range(len(self.ror_list))
        ]

        expected_ror = w_0 * self.sp500_ror + sum(
            [w_ror[0] * w_ror[1] for w_ror in zip(w_t, self.ror_list)]
        )
        self.expected_ror_list.append(expected_ror)

        expected_std = math.sqrt(
            w_0 * pow(self.sp500_std, 2)
            + sum(
                [
                    w_ror_er[0] * pow(w_ror_er[1] - expected_ror, 2)
                    for w_ror_er in zip(w_t, self.ror_list)
                ]
            )
        )
        self.expected_std_list.append(expected_std)

    def rap(self):
        """
        Returns the current risky asset price.
        """
        return self.prices[-1]

    def risky_expectations(self):
        """
        Return quarterly expectations for the risky asset.
        These are the average and standard deviation for the asset
        including both capital gains and dividends.
        """
        # expected capital gains quarterly
        ex_cg_q_ror = ror_quarterly(self.expected_ror_list[-1], self.days_per_quarter)
        ex_cg_q_std = sig_quarterly(self.expected_std_list[-1], self.days_per_quarter)

        # factor in dividend:
        cg_w_div_ror, cg_w_div_std = combine_lognormal_rates(
            ex_cg_q_ror, ex_cg_q_std, self.dividend_ror, self.dividend_std
        )

        market_risky_params = {'RiskyAvg': 1 + cg_w_div_ror, 'RiskyStd': cg_w_div_std}

        return market_risky_params

    def reset(self):
        """
        Reset the data stores back to original value.
        """
        self.prices = [100]
        self.ror_list = []

        self.expected_ror_list = []
        self.expected_std_list = []


######
#   Market Simulation Interface methods
######


class AbstractMarket(ABC):
    '''
    Abstract class from which market models should inherit

    defines common methods for all market models.
    '''

    @abstractmethod
    def run_market():
        pass

    @abstractmethod
    def get_simulation_price():
        # does this need to be an abstract method or can it be encapsulated in daily_rate_of_return?
        pass

    @abstractmethod
    def daily_rate_of_return():
        pass


class ClientRPCMarket(AbstractMarket):
    def __init__(self, seed_limit=None):
        self.simulation_price_scale = 1
        self.default_sim_price = 400

        # stuff from MarketPNL that we may or may not need

        # Empirical data -- redundant with FinanceModel!
        sp500_ror = 0.000628
        sp500_std = 0.011988

        # limits the seeds
        seed_limit = None

        # Storing the last market arguments used for easy access to most
        # recent data
        last_buy_sell = None
        last_seed = None

        seeds = None

        # config object for PNL - do we need for AMMPS?
        config = None

        # sample - modifier for the seed
        sample = 0

        # self.config = UTIL.read_config(
        #     config_file = config_file,
        #     config_local_file = config_local_file
        # )

        self.sample = 0
        self.seeds = []

        # if seed_limit is not None:
        #     self.seed_limit = seed_limit

        self.seed_limit = seed_limit

        self.latest_price = None

        self.init_rpc()

    def init_rpc(self):
        self.connection = pika.BlockingConnection(
            pika.ConnectionParameters(host='localhost')
        )

        self.channel = self.connection.channel()

        result = self.channel.queue_declare(queue='', exclusive=True)
        self.callback_queue = result.method.queue

        self.channel.basic_consume(
            queue=self.callback_queue,
            on_message_callback=self.on_response,
            auto_ack=True,
        )

    def on_response(self, ch, method, props, body):
        if self.corr_id == props.correlation_id:
            self.response = body

    def run_market(self, seed=None, buy_sell=(0, 0)):
        if seed is None:
            seed_limit = self.seed_limit if self.seed_limit is not None else 3000
            seed = (np.random.randint(seed_limit) + self.sample) % seed_limit

        self.last_seed = seed
        self.last_buy_sell = buy_sell
        self.seeds.append(seed)

        data = {'seed': seed, 'bl': buy_sell[0], 'sl': buy_sell[1]}

        self.response = None
        self.corr_id = str(uuid.uuid4())
        self.channel.basic_publish(
            exchange='',
            routing_key='rpc_queue',
            properties=pika.BasicProperties(
                reply_to=self.callback_queue,
                correlation_id=self.corr_id,
            ),
            body=json.dumps(data),
        )

        print('waiting for response...')

        while self.response is None:
            #time.sleep(4)
            self.connection.process_data_events()

        print('response received')

        self.latest_price = float(self.response)

    def get_transactions(self, seed=0, buy_sell=(0, 0)):
        # Market needs to handle keeping a record of transactions. Will it integrate with Azure in the same way?

        # access logfile for AMMPS
        return

    def get_simulation_price(self, seed=0, buy_sell=(0, 0)):
        # do we need these function arguments?

        # transactions = get_transactions()

        # should this be saved as an attribute? Need clarity on what logs are generated by AMMPS, if any.
        return self.latest_price

    def daily_rate_of_return(self, seed=None, buy_sell=None):
        # same as PNL class. Should this be put in the abstract base class?
        # need different scaling for AMMPS vs PNL, this needs to be changed.

        ## TODO: Cleanup. Use "last" parameter in just one place.
        if seed is None:
            seed = self.last_seed

        if buy_sell is None:
            buy_sell = self.last_buy_sell

        last_sim_price = self.get_simulation_price(seed=seed, buy_sell=buy_sell)

        if last_sim_price is None:
            last_sim_price = self.default_sim_price

        ror = (last_sim_price * self.simulation_price_scale - 100) / 100

        # adjust to calibrated NetLogo to S&P500
        # do we need to calibrate AMMPS to S&P as well?

        # ror = self.sp500_std * (ror - self.netlogo_ror) / self.netlogo_std + self.sp500_ror

        return ror


class MarketPNL(AbstractMarket):
    """
    A wrapper around the Market PNL model with methods for getting
    data from recent runs.

    Parameters
    ----------
    config_file
    config_local_file

    """

    # Properties of the PNL market model
    netlogo_ror = -0.00052125
    netlogo_std = 0.0068

    simulation_price_scale = 0.25
    default_sim_price = 400

    # Empirical data -- redundant with FinanceModel!
    sp500_ror = 0.000628
    sp500_std = 0.011988

    # limits the seeds
    seed_limit = None

    # Storing the last market arguments used for easy access to most
    # recent data
    last_buy_sell = None
    last_seed = None

    seeds = None

    # config object for PNL
    config = None

    # sample - modifier for the seed
    sample = 0

    def __init__(
        self,
        sample=0,
        config_file="../PNL/macroliquidity.ini",
        config_local_file="../PNL/macroliquidity_local.ini",
        seed_limit=None,
    ):
        self.config = UTIL.read_config(
            config_file=config_file, config_local_file=config_local_file
        )

        self.sample = 0
        self.seeds = []

        if seed_limit is not None:
            self.seed_limit = seed_limit

    def run_market(self, seed=0, buy_sell=0):
        """
        Runs the NetLogo market simulation with a given
        configuration (config), a tuple with the quantities
        for the brokers to buy/sell (buy_sell), and
        optionally a random seed (seed)
        """
        if seed is None:
            seed_limit = self.seed_limit if self.seed_limit is not None else 3000
            seed = (np.random.randint(seed_limit) + self.sample) % seed_limit

        self.last_seed = seed
        self.last_buy_sell = buy_sell
        self.seeds.append(seed)

        pnl.run_NLsims(
            self.config,
            broker_buy_limit=buy_sell[0],
            broker_sell_limit=buy_sell[1],
            SEED=seed,
            use_cache=True,
        )

    def get_transactions(self, seed=0, buy_sell=(0, 0)):
        """
        Given a random seed (seed)
        and a tuple of buy/sell (buy_sell), look up the transactions
        from the associated output file and return it as a pandas DataFrame.
        """
        logfile = pnl.transaction_file_name(self.config, seed, buy_sell[0], buy_sell[1])

        # use run_market() first to create logs
        if os.path.exists(logfile):
            try:
                transactions = pd.read_csv(logfile, delimiter='\t')
                return transactions
            except Exception as e:
                raise (Exception(f"Error loading transactions from local file: {e}"))
        elif AZURE:
            try:
                (head, tail) = os.path.split(logfile)
                remote_transaction_file_name = os.path.join("pnl", tail)
                csv_data = azure_storage.download_blob(remote_transaction_file_name)

                df = pd.read_csv(io.StringIO(csv_data), delimiter='\t')

                if len(df.columns) < 3:
                    raise Exception(
                        f"transaction dataframe columns insufficent: {df.columns}"
                    )

                return df
            except Exception as e:
                raise (Exception(f"Azure loading {logfile} error: {e}"))

    def get_simulation_price(self, seed=0, buy_sell=(0, 0)):
        """
        Get the price from the simulation run.
        Returns None if the transaction file was empty for some reason.

        TODO: Better docstring
        """

        transactions = self.get_transactions(seed=seed, buy_sell=buy_sell)

        try:
            prices = transactions['TrdPrice']
        except Exception as e:
            raise Exception(
                f"get_simulation_price(seed = {seed},"
                + f" buy_sell = {buy_sell}) error: "
                + str(e)
                + f", columns: {transactions.columns}"
            )

        if len(prices.index) == 0:
            ## BUG FIX HACK
            print("ERROR in PNL script: zero transactions. Reporting no change")
            return None

        return prices[prices.index.values[-1]]

    def daily_rate_of_return(self, seed=None, buy_sell=None):
        ## TODO: Cleanup. Use "last" parameter in just one place.
        if seed is None:
            seed = self.last_seed

        if buy_sell is None:
            buy_sell = self.last_buy_sell

        last_sim_price = self.get_simulation_price(seed=seed, buy_sell=buy_sell)

        if last_sim_price is None:
            last_sim_price = self.default_sim_price

        ror = (last_sim_price * self.simulation_price_scale - 100) / 100

        # adjust to calibrated NetLogo to S&P500
        ror = (
            self.sp500_std * (ror - self.netlogo_ror) / self.netlogo_std
            + self.sp500_ror
        )

        return ror


class MockMarket(AbstractMarket):
    """
    A wrapper around the Market PNL model with methods for getting
    data from recent runs.

    Parameters
    ----------
    config_file
    config_local_file

    """

    # Properties of the PNL market model
    netlogo_ror = 0.0
    netlogo_std = 0.025

    simulation_price_scale = 0.25
    default_sim_price = 400

    # Empirical data -- redundant with FinanceModel!
    sp500_ror = 0.000628
    sp500_std = 0.011988

    # Storing the last market arguments used for easy access to most
    # recent data
    last_buy_sell = None
    last_seed = None

    def __init__(self):
        pass

    def run_market(self, seed=0, buy_sell=0):
        """
        Sample from a probability distribution
        """
        self.last_seed = seed
        self.last_buy_sell = buy_sell

    def get_simulation_price(self, seed=0, buy_sell=(0, 0)):
        """
        Get the price from the simulation run.

        TODO: Better docstring
        """
        mean = 400 + np.log1p(buy_sell[0]) - np.log1p(buy_sell[1])
        std = 10 + np.log1p(buy_sell[0] + buy_sell[1])
        price = np.random.normal(mean, std)
        return price

    def daily_rate_of_return(self, seed=None, buy_sell=None):

        if seed is None:
            seed = self.last_seed

        if buy_sell is None:
            buy_sell = self.last_buy_sell

        last_sim_price = self.get_simulation_price(seed=seed, buy_sell=buy_sell)

        if last_sim_price is None:
            last_sim_price = self.default_sim_price

        ror = (last_sim_price * self.simulation_price_scale - 100) / 100

        # adjust to calibrated NetLogo to S&P500
        ror = (
            self.sp500_std * (ror - self.netlogo_ror) / self.netlogo_std
            + self.sp500_ror
        )

        return ror


####
#   Broker
####


class Broker:
    """
    A share Broker. Collects orders from agents, then trades on the market
    and reports a rate of return.

    Parameters
    ----------
    market - a MarketPNL instance
    """

    buy_limit = 0
    sell_limit = 0

    # track the buy/sell orders due to macro updates separately
    # this data won't go to sim_stats yet but will be used for investigating
    # the mechanism
    buy_orders_macro = 0
    sell_orders_macro = 0

    buy_sell_history = None
    buy_sell_macro_history = None

    market = None

    def __init__(self, market):
        self.market = market
        self.buy_sell_history = []
        self.buy_sell_macro_history = []

    def transact(self, delta_shares, macro=False):
        """
        Input: an array of share deltas. positive for buy, negative for sell.

        macro: True if the transactions are from a 'macro update' step.
        """
        self.buy_limit += delta_shares[delta_shares > 0].sum()
        self.sell_limit += -delta_shares[delta_shares < 0].sum()

        if macro:
            self.buy_orders_macro += delta_shares[delta_shares > 0].sum()
            self.sell_orders_macro += -delta_shares[delta_shares < 0].sum()

    def trade(self, seed=None):
        """
        Broker executes the trade on the financial market and then updates
        their record of the current asset price.

        Input: (optional) random seed for the simulation
        Output: Rate of return of the asset value that day.
        """

        # use integral shares here.
        buy_sell = (int(self.buy_limit), int(self.sell_limit))
        self.buy_sell_history.append(buy_sell)

        buy_sell_macro = (int(self.buy_orders_macro), int(self.sell_orders_macro))
        self.buy_sell_macro_history.append(buy_sell_macro)
        # print("Buy/Sell Limit: " + str(buy_sell))

        self.market.run_market(buy_sell=buy_sell, seed=seed)

        # clear the local limits
        self.buy_limit = 0
        self.sell_limit = 0

        self.buy_orders_macro = 0
        self.sell_orders_macro = 0

        return buy_sell, self.market.daily_rate_of_return()


#####
#    AttentionSimulation class
#####


class AttentionSimulation:
    """
    Encapsulates the "Oversight Code" functions of the experiment.
    Connects the Agent population model with a Broker, a Market simulation,
    and a FinanceModel of expected share prices.

    Parameters
    ----------

    agents: [HARK.AgentType]

    fm: FinanceModel

    q: int - number of quarters

    r: int - runs per quarter

    a: float - attention rate (between 0 and 1)

    """

    agents = None  # replace with references to/operations on pop
    broker = None
    pop = None

    # Number of days in a quarter / An empirical value based on trading calendars.
    days_per_quarter = 60

    # A FinanceModel
    fm = None

    # Simulation parameters
    quarters_per_simulation = None  # Number of quarters to run total

    # Number of market runs to do per quarter
    # Valid values: 1, 2, 3, 4, 5, 6, 10, 12, 15, 20, 30, 60...
    runs_per_quarter = None

    # For John's prefered condition: days per quarter = runs per quarter
    # Best if an integer.
    days_per_run = None

    ## upping this to make more agents engaged in trade
    attention_rate = None

    # for tracking history of the simulation
    history = {}

    # dividend_ror -> on financial model
    # dividend_std -> on financial model; on MarketPNL

    # sp500_ror = 0.000628 -> on financial model; on MarketPNL
    # sp500_std = 0.011988 -> on financial model; on MarketPNL

    ## saving the time of simulation start and end
    start_time = None
    end_time = None

    def __init__(self, pop, fm, q=1, r=None, a=None, market=None, dphm=1500):
        self.agents = pop.agents
        self.fm = fm
        self.pop = pop

        self.dollars_per_hark_money_unit = dphm

        self.quarters_per_simulation = q

        if r is not None:
            self.runs_per_quarter = r
        else:
            self.runs_per_quarter = self.days_per_quarter
        self.days_per_run = self.days_per_quarter / self.runs_per_quarter

        # TODO: Make this more variable.
        if a is not None:
            self.attention_rate = a
        else:
            self.attention_rate = 1 / self.runs_per_quarter

        # Create the Market wrapper
        market = MarketPNL() if market is None else market
        self.broker = Broker(market)

        self.history = {}
        self.history['buy_sell'] = []
        self.history['owned_shares'] = []
        self.history['total_assets'] = []
        self.history['mean_income_level'] = []
        self.history['total_consumption_level'] = []
        self.history['permshock_std'] = []
        self.history['class_stats'] = []
        self.history['total_pop_stats'] = []

        # assign macro-days to each agent
        for agent in self.agents:
            agent.macro_day = random.randrange(self.days_per_quarter)

    def attend(self, agent):
        """
        Cause the agent to attend to the financial model.

        This will update their expectations of the risky asset.
        They will then adjust their owned risky asset shares to meet their
        target.

        Return the delta of risky asset shares ordered through the brokers.

        NOTE: This MUTATES the agents with their new target share amounts.
        """
        # Note: this mutates the underlying agent
        agent.assign_parameters(**self.fm.risky_expectations())

        d_shares = self.compute_share_demand(agent)

        delta_shares = d_shares - agent.shares

        # NOTE: This mutates the agent
        agent.shares = d_shares
        return delta_shares

    def compute_share_demand(self, agent):
        """
        Computes the number of shares an agent _wants_ to own.

        This involves:
          - Computing a solution function based on their
            expectations and personal properties
          - Using the solution and the agent's current normalized
            assets to compute a share number
        """
        agent.assign_parameters(AdjustPrb=1.0)
        agent.solve()
        cNrm = agent.controls['cNrm'] if 'cNrm' in agent.controls else 0
        asset_normalized = agent.state_now['aNrm'] + cNrm

        # ShareFunc takes normalized market assets as argument
        risky_share = agent.solution[0].ShareFuncAdj(asset_normalized)

        # denormalize the risky share. See https://github.com/econ-ark/HARK/issues/986
        risky_asset_wealth = (
            risky_share
            * asset_normalized
            * agent.state_now['pLvl']
            * self.dollars_per_hark_money_unit
        )

        shares = risky_asset_wealth / self.fm.rap()

        if (np.isnan(shares)).any():
            print("ERROR: Agent has nan shares")

        return shares

    def data(self):
        """
        Returns a Pandas DataFrame of the data from the simulation run.
        """
        ## DEBUGGING
        data = None
        try:
            data_dict = {
                't': range(len(self.fm.prices[1:])),
                'prices': self.fm.prices[1:],
                'buy': [bs[0] for bs in self.broker.buy_sell_history],
                'sell': [bs[1] for bs in self.broker.buy_sell_history],
                'buy_macro': [bs[0] for bs in self.broker.buy_sell_macro_history],
                'sell_macro': [bs[1] for bs in self.broker.buy_sell_macro_history],
                'owned': self.history['owned_shares'],
                'total_assets': self.history['total_assets'],
                'mean_income': self.history['mean_income_level'],
                'total_consumption': self.history['total_consumption_level'],
                'permshock_std': self.history['permshock_std'],
                'ror': self.fm.ror_list,
                'expected_ror': self.fm.expected_ror_list[1:],
                'expected_std': self.fm.expected_std_list[1:],
            }

            data = pd.DataFrame.from_dict(data_dict)

        except Exception as e:
            print(e)
            print(
                "Lengths:"
                + str(
                    {
                        't': len(self.fm.prices),
                        'prices': len(self.fm.prices),
                        'buy': len(
                            [None] + [bs[0] for bs in self.broker.buy_sell_history]
                        ),
                        'sell': len(
                            [None] + [bs[1] for bs in self.broker.buy_sell_history]
                        ),
                        'owned': len(self.history['owned_shares']),
                        'total_assets': len(self.history['total_assets']),
                        'ror': len([None] + self.fm.ror_list),
                        'expected_ror': len(self.fm.expected_ror_list),
                        'expected_std': len(self.fm.expected_std_list),
                    }
                )
            )

        return data

    def macro_update(self, agent):
        """
        Input: an agent, a FinancialModel, and a Broker

        Simulates one "macro" period for the agent (quarterly by assumption).
        For the purposes of the simulation, award the agent dividend income
        but not capital gains on the risky asset.
        """

        # agent.assign_parameters(AdjustPrb = 0.0)
        agent.solve()

        ## For risky asset gains in the simulated quarter,
        ## use only the dividend.
        true_risky_expectations = {
            "RiskyAvg": agent.parameters['RiskyAvg'],
            "RiskyStd": agent.parameters['RiskyStd'],
        }

        dividend_risky_params = {
            "RiskyAvg": 1 + self.fm.dividend_ror,
            "RiskyStd": self.fm.dividend_std,
        }

        agent.assign_parameters(**dividend_risky_params)

        agent.simulate(sim_periods=1)

        ## put back the expectations that include capital gains now
        agent.assign_parameters(**true_risky_expectations)

        # Selling off shares if necessary to
        # finance this period's consumption
        asset_level_in_shares = (
            agent.state_now['aLvl'] * self.dollars_per_hark_money_unit / self.fm.rap()
        )

        delta = asset_level_in_shares - agent.shares
        delta[delta > 0] = 0

        agent.shares = agent.shares + delta
        self.broker.transact(delta, macro=True)

    def report(self):
        data = self.data()

        fig, ax = plt.subplots(
            4,
            1,
            sharex='col',
            # sharey='col',
            figsize=(12, 16),
        )

        ax[0].plot(data['total_assets'], alpha=0.5, label='total assets')
        ax[0].plot(
            [p * o for (p, o) in zip(data['prices'], data['owned'])],
            alpha=0.5,
            label='owned share value',
        )
        ax[0].plot(
            [100 * o for (p, o) in zip(data['prices'], data['owned'])],
            alpha=0.5,
            label='owned share quantity * p_0',
        )
        ax[0].legend()

        ax[1].plot(data['buy'], alpha=0.5, label='buy')
        ax[1].plot(data['sell'], alpha=0.5, label='sell')
        ax[1].legend()

        ax[2].plot(data['ror'], alpha=0.5, label='ror')
        ax[2].plot(data['expected_ror'], alpha=0.5, label='expected ror')
        ax[2].legend()

        ax[3].plot(data['prices'], alpha=0.5, label='prices')
        ax[3].legend()

        ax[0].set_title("Simulation History")
        ax[0].set_ylabel("Dollars")
        ax[1].set_xlabel("t")

        plt.show()

    def report_class_stats(self, stat='aLvl', stat_history=None):
        if stat_history is None:
            stat_history = self.history['class_stats']

        for d, cs in enumerate(self.history['class_stats']):
            cs['time'] = d

        data = pd.concat(self.history['class_stats'])

        ax = sns.lineplot(data=data, x='time', y='aLvl_mean', hue='label')
        ax.set_title("mean aLvl by class subpopulation")

    def simulate(self, quarters=None, start=True):
        """
        Workhorse method that runs the simulation.
        """
        self.start_time = datetime.now()

        if quarters is None:
            quarters = self.quarters_per_simulation

        # Initialize share ownership for agents
        if start:
            for agent in self.agents:
                agent.shares = self.compute_share_demand(agent)

        # Main loop
        for quarter in range(quarters):
            print(f"Q-{quarter}")

            day = 0

            for run in range(self.runs_per_quarter):
                # print(f"Q-{quarter}:R-{run}")

                # Set to a number for a fixed seed, or None to rotate
                for agent in self.agents:
                    if random.random() < self.attention_rate:
                        self.broker.transact(self.attend(agent))

                buy_sell, ror = self.broker.trade()
                # print("ror: " + str(ror))

                new_run = True

                for day_in_run in range(int(self.days_per_run)):
                    updates = 0
                    for agent in self.agents:
                        if agent.macro_day == day:
                            updates = updates + 1
                            self.macro_update(agent)

                    if new_run:
                        new_run = False
                    else:
                        # sloppy
                        # problem is that this should really be nan, nan
                        # putting 0,0 here is a stopgap to make plotting code simpler
                        self.broker.buy_sell_history.append((0, 0))
                        self.broker.buy_sell_macro_history.append((0, 0))

                    # print(f"Q-{quarter}:D-{day}. {updates} macro-updates.")

                    self.update_agent_wealth_capital_gains(self.fm.rap(), ror)

                    self.track(day)

                    # combine these steps?
                    risky_asset_price = self.fm.add_ror(ror)
                    self.fm.calculate_risky_expectations()

                    day = day + 1

        self.end_time = datetime.now()

    def track(self, day):
        """
        Tracks the current state of agent's total assets and owned shares
        """
        tal = (
            sum([agent.state_now['aLvl'].sum() for agent in self.agents])
            * self.dollars_per_hark_money_unit
        )
        os = sum([sum(agent.shares) for agent in self.agents])

        mpl = (
            mean([agent.state_now['pLvl'].mean() for agent in self.agents])
            * self.dollars_per_hark_money_unit
        )

        tcl = (
            sum(
                [
                    (agent.controls['cNrm'] * agent.state_now['pLvl']).sum()
                    for agent in self.agents
                    if agent.macro_day == day
                ]
            )
            * self.dollars_per_hark_money_unit
        )

        permshock_std = np.array(
            [
                agent.shocks['PermShk']
                for agent in self.agents
                if 'PermShk' in agent.shocks
            ]
        ).std()

        self.history['owned_shares'].append(os)
        self.history['total_assets'].append(tal)
        self.history['mean_income_level'].append(mpl)
        self.history['total_consumption_level'].append(tcl)
        self.history['permshock_std'].append(permshock_std)
        self.history['class_stats'].append(self.pop.class_stats(store=False))
        self.history['total_pop_stats'].append(self.pop.agent_df())
        self.history['buy_sell'].append(self.broker.buy_sell_history[-1])

    def update_agent_wealth_capital_gains(self, old_share_price, ror):
        """
        For all agents,
        given the old share price
        and a rate of return

        update the agent's wealth level to adjust
        for the most recent round of capital gains.
        """

        new_share_price = old_share_price * (1 + ror)

        for agent in self.agents:
            old_raw = agent.shares * old_share_price
            new_raw = agent.shares * new_share_price

            delta_aNrm = (new_raw - old_raw) / (
                self.dollars_per_hark_money_unit * agent.state_now['pLvl']
            )

            # update normalized market assets
            # if agent.state_now['aNrm'] < delta_aNrm:
            #     breakpoint()

            agent.state_now['aNrm'] = agent.state_now['aNrm'] + delta_aNrm

            if (agent.state_now['aNrm'] < 0).any():
                print(
                    f"ERROR: Agent with CRRA {agent.parameters['CRRA']}"
                    + "has negative aNrm after capital gains update."
                )
                print("Setting normalize assets and shares to 0.")
                agent.state_now['aNrm'][(agent.state_now['aNrm'] < 0)] = 0.0
                ## TODO: This change in shares needs to be registered with the Broker.
                agent.shares[(agent.state_now['aNrm'] == 0)] = 0

            # update non-normalized market assets
            agent.state_now['aLvl'] = agent.state_now['aNrm'] * agent.state_now['pLvl']

    def ror_volatility(self):
        """
        Returns the volatility of the rate of return.
        Must be run after a simulation.
        """
        return self.data()['ror'].dropna().std()

    def ror_mean(self):
        """
        Returns the average rate of return
        Must be run after a simulation
        """

        return self.data()['ror'].dropna().mean()

    def buy_sell_stats(self):
        bs_stats = {}
        buy_limits, sell_limits = list(zip(*self.broker.buy_sell_history))

        bs_stats['max_buy_limit'] = max(buy_limits)
        bs_stats['max_sell_limit'] = max(sell_limits)

        bs_stats['idx_max_buy_limit'] = np.argmax(buy_limits)
        bs_stats['idx_max_sell_limit'] = np.argmax(sell_limits)

        bs_stats['mean_buy_limit'] = np.mean(buy_limits)
        bs_stats['mean_sell_limit'] = np.mean(sell_limits)

        bs_stats['std_buy_limit'] = np.std(buy_limits)
        bs_stats['std_sell_limit'] = np.std(sell_limits)

        bs_stats['kurtosis_buy_limit'] = stats.kurtosis(buy_limits)
        bs_stats['kurtosis_sell_limit'] = stats.kurtosis(sell_limits)

        bs_stats['skew_buy_limit'] = stats.skew(buy_limits)
        bs_stats['skew_sell_limit'] = stats.skew(sell_limits)

        return bs_stats

    def sim_stats(self):

        ## TODO: Can this processing be made less code-heavy?
        df_mean = self.history['class_stats'][-1][['label', 'aLvl_mean']]
        df_mean.columns = df_mean.columns.droplevel(1)
        sim_stats_mean = df_mean.set_index('label').to_dict()['aLvl_mean']

        df_std = self.history['class_stats'][-1][['label', 'aLvl_std']]
        df_std.columns = df_std.columns.droplevel(1)
        sim_stats_std = df_std.set_index('label').to_dict()['aLvl_std']

        df_mNrm_ratio_StE_mean = self.history['class_stats'][-1][
            ['label', 'mNrm_ratio_StE_mean']
        ]
        df_mNrm_ratio_StE_mean.columns = df_mNrm_ratio_StE_mean.columns.droplevel(1)
        sim_stats_mNrm_ratio_StE_mean = df_mNrm_ratio_StE_mean.set_index(
            'label'
        ).to_dict()['mNrm_ratio_StE_mean']

        df_mNrm_ratio_StE_std = self.history['class_stats'][-1][
            ['label', 'mNrm_ratio_StE_std']
        ]
        df_mNrm_ratio_StE_std.columns = df_mNrm_ratio_StE_std.columns.droplevel(1)
        sim_stats_mNrm_ratio_StE_std = df_mNrm_ratio_StE_std.set_index(
            'label'
        ).to_dict()['mNrm_ratio_StE_std']

        sim_stats_mean = {('aLvl_mean', k): v for k, v in sim_stats_mean.items()}
        sim_stats_std = {('aLvl_std', k): v for k, v in sim_stats_std.items()}
        sim_stats_mNrm_ratio_StE_mean = {
            ('mNrm_ratio_StE_mean', k): v
            for k, v in sim_stats_mNrm_ratio_StE_mean.items()
        }
        sim_stats_mNrm_ratio_StE_std = {
            ('mNrm_ratio_StE_std', k): v
            for k, v in sim_stats_mNrm_ratio_StE_std.items()
        }

        total_pop_aLvl = self.history['total_pop_stats'][-1]['aLvl']
        total_pop_aLvl_mean = total_pop_aLvl.mean()
        total_pop_aLvl_std = total_pop_aLvl.std()

        bs_stats = self.buy_sell_stats()

        sim_stats = {}
        sim_stats.update(sim_stats_mean)
        sim_stats.update(sim_stats_std)
        sim_stats.update(bs_stats)
        sim_stats.update(self.fm.asset_price_stats())
        sim_stats.update(sim_stats_mNrm_ratio_StE_mean)
        sim_stats.update(sim_stats_mNrm_ratio_StE_std)

        sim_stats['q'] = self.quarters_per_simulation
        sim_stats['r'] = self.runs_per_quarter

        sim_stats['market_class'] = self.broker.market.__class__
<<<<<<< HEAD
        sim_stats['market_seeds'] = self.broker.market.seeds
=======
        sim_stats['market_seeds'] = (
            self.broker.market.seeds if 'PNL' in str(sim_stats['market_class']) else []
        )
>>>>>>> 2a98cc39

        sim_stats['attention'] = self.attention_rate
        sim_stats['ror_volatility'] = self.ror_volatility()
        sim_stats['ror_mean'] = self.ror_mean()

        sim_stats['total_population_aLvl_mean'] = total_pop_aLvl_mean
        sim_stats['total_population_aLvl_std'] = total_pop_aLvl_std

        sim_stats['dividend_ror'] = self.fm.dividend_ror
        sim_stats['dividend_std'] = self.fm.dividend_std
        sim_stats['p1'] = self.fm.p1
        sim_stats['p2'] = self.fm.p2
        sim_stats['delta_t1'] = self.fm.delta_t1
        sim_stats['delta_t2'] = self.fm.delta_t2
        sim_stats['dollars_per_hark_money_unit'] = self.dollars_per_hark_money_unit

        sim_stats['seconds'] = (self.end_time - self.start_time).seconds

        return sim_stats<|MERGE_RESOLUTION|>--- conflicted
+++ resolved
@@ -1548,13 +1548,7 @@
         sim_stats['r'] = self.runs_per_quarter
 
         sim_stats['market_class'] = self.broker.market.__class__
-<<<<<<< HEAD
-        sim_stats['market_seeds'] = self.broker.market.seeds
-=======
-        sim_stats['market_seeds'] = (
-            self.broker.market.seeds if 'PNL' in str(sim_stats['market_class']) else []
-        )
->>>>>>> 2a98cc39
+        sim_stats['market_seeds'] = self.broker.market.seeds # seed list should be a requirement for any market class.
 
         sim_stats['attention'] = self.attention_rate
         sim_stats['ror_volatility'] = self.ror_volatility()
