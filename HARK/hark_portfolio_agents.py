import HARK.ConsumptionSaving.ConsPortfolioModel as cpm
import HARK.ConsumptionSaving.ConsIndShockModel as cism
from HARK.core import distribute_params
from datetime import datetime
from HARK.distribution import Uniform
import io
import itertools
import math
import matplotlib.pyplot as plt
import numpy as np
import os
import pandas as pd
import random
import seaborn as sns
from statistics import mean
from scipy import stats
import yaml

from abc import ABC, abstractmethod

import sys

sys.path.append('.')
## TODO configuration file for this value!
sys.path.append('../PNL/py')

import util as UTIL
import pnl as pnl

import logging
logger = logging.getLogger()
logger.setLevel(logging.INFO)

with open('config.yml', 'r') as stream:
    config = yaml.safe_load(stream)

AZURE = config['azure']

if AZURE:
    import azure_storage


### Initializing agents

def update_return(dict1, dict2):
    """
    Returns new dictionary,
    copying dict1 and updating the values of dict2
    """
    dict3 = dict1.copy()
    dict3.update(dict2)

    return dict3

def distribute(agents, dist_params):
    """
    Distribue the discount rate among a set of agents according
    the distribution from Carroll et al., "Distribution of Wealth"
    paper.

    Parameters
    ----------

    agents: list of AgentType
        A list of AgentType

    dist_params:

    Returns
    -------
        agents: A list of AgentType
    """
 
    # This is hacky. Should streamline this in HARK.

    for param in dist_params:
        agents_distributed = [
            distribute_params(
                agent,
                param,
                dist_params[param]['n'],
                Uniform(
                    bot=dist_params[param]['bot'],
                    top=dist_params[param]['top']
                )
            )
            for agent in agents
        ]

        for agent_dist in agents_distributed:
            for agent in agent_dist:
                agent.seed = random.randint(0,100000000)
                agent.reset_rng()
                agent.IncShkDstn[0].seed = random.randint(0,100000000)
                agent.IncShkDstn[0].reset()

        agents = [
            agent
            for agent_dist in agents_distributed
            for agent in agent_dist
        ]

    return agents

#####
#   AgentPopulation
#####

class AgentPopulation():
    """
    A class encapsulating the population of 'macroeconomy' agents.

    These agents will be initialized with a distribution of parameters,
    such as risk aversion and discount factor.

    Parameters
    ------------
 
    base_parameters: Dict
        A dictionary of parameters to be shared by all agents.
        These correspond to parameters of the HARK ConsPortfolioModel AgentType

    dist_params: dict of dicts
        A dictionary with [m] values. Keys are parameters.
        Values are dicts with keys: bot, top, n.
        These define a discretized uniform spread of values.

    n_per_class: int
        The values of dist_params define a space of n^m
        agent classes.
        This value is the number of agents [l] of each class to include in
        population.
        Total population will be l*n^m
    """
    agents = None
    base_parameters = None
    stored_class_stats = None
    dist_params = None

    def __init__(self, base_parameters, dist_params, n_per_class):
        self.base_parameters = base_parameters
        self.dist_params = dist_params
        self.agents = self.create_distributed_agents(self.base_parameters, dist_params, n_per_class)

    def agent_df(self):
        '''
        Output a dataframe for agent attributes

        returns agent_df from class_stats
        '''

        records = []

        for agent in self.agents:
            for i, aLvl in enumerate(agent.state_now['aLvl']):
                record = {
                    'aLvl': aLvl,
                    'mNrm': agent.state_now['mNrm'][i],
                    'cNrm': agent.controls['cNrm'][i] if 'cNrm' in agent.controls else None
                }

                for dp in self.dist_params:
                    record[dp] = agent.parameters[dp]

                records.append(record)

        return pd.DataFrame.from_records(records)

    def class_stats(self, store = False):
        """
        Output the statistics for each class within the population.

        Currently limited to asset level in the final simulated period (aLvl_T)
        """
        # get records for each agent with distributed parameter values and wealth (asset level: aLvl)
        records = []

        for agent in self.agents:
            for i, aLvl in enumerate(agent.state_now['aLvl']):
                record = {
                    'aLvl' : aLvl,
                    'mNrm' : agent.state_now['mNrm'][i],
                    # difference between mNrm and the equilibrium mNrm from BST
                    'mNrm_ratio_StE' : agent.state_now['mNrm'][i] / agent.mNrmStE
                }

                for dp in self.dist_params:
                    record[dp] = agent.parameters[dp]

                records.append(record)

        agent_df = pd.DataFrame.from_records(records)

        class_stats = agent_df.groupby(
            list(self.dist_params.keys())
        ).aggregate(['mean','std']).reset_index()

        cs = class_stats
        cs['label'] = round(cs['CRRA'],2)\
                      .apply(lambda x: f'CRRA: {x}, ') \
                      + round(cs['DiscFac'], 2)\
                      .apply(lambda x : f"DiscFac: {x}")
        cs['aLvl_mean'] = cs['aLvl']['mean']
        cs['aLvl_std'] = cs['aLvl']['std']
        cs['mNrm_mean'] = cs['mNrm']['mean']
        cs['mNrm_std'] = cs['mNrm']['std']
        cs['mNrm_ratio_StE_mean'] = cs['mNrm_ratio_StE']['mean']
        cs['mNrm_ratio_StE_std'] = cs['mNrm_ratio_StE']['std']

        if store:
            self.stored_class_stats = class_stats

        return class_stats

    def create_distributed_agents(self, agent_parameters, dist_params, n_per_class):
        """
        Creates agents of the given classes with stable parameters.
        Will overwrite the DiscFac with a distribution from CSTW_MPC.

        Parameters
        ----------
        agent_parameters: dict
            Parameters shared by all agents (unless overwritten).

        dist_params: dict of dicts
            Parameters to distribute agents over, with discrete Uniform arguments

        n_per_class: int
            number of agents to instantiate per class
        """
        num_classes = math.prod([dist_params[dp]['n'] for dp in dist_params])
        agent_batches = [{'AgentCount' : num_classes}] * n_per_class

        agents = [
            cpm.PortfolioConsumerType(
                seed = random.randint(0, 2 ** 31 - 1),
                **update_return(agent_parameters, ac)
            )
            for ac
            in agent_batches
        ]

        agents = distribute(agents, dist_params)

        return agents

    def init_simulation(self):
        """
        Sets up the agents with their state for the state of the simulation
        """
        for agent in self.agents:
            agent.track_vars += ['pLvl','mNrm','cNrm','Share','Risky']

            agent.assign_parameters(AdjustPrb = 1.0)
            agent.T_sim = 1000 # arbitrary!
            agent.solve()

            agent.initialize_sim()

            if self.stored_class_stats is None:

                ## build an IndShockConsumerType "double" of this agent, with the same parameters
                ind_shock_double = cism.IndShockConsumerType(**agent.parameters)

                ## solve to get the mNrmStE value
                ## that is, the Steady-state Equilibrium value of mNrm, for the IndShockModel
                ind_shock_double.solve()
                mNrmStE = ind_shock_double.solution[0].mNrmStE

                agent.state_now['mNrm'][:] = mNrmStE
                agent.mNrmStE = mNrmStE # saving this for later, in case we do the analysis.
            else:
                idx = [agent.parameters[dp] for dp in self.dist_params] 
                mNrm = self.stored_class_stats.copy() \
                    .set_index([dp for dp in self.dist_params]) \
                    .xs((idx))['mNrm']['mean']
                agent.state_now['mNrm'][:] = mNrm

            agent.state_now['aNrm'] = agent.state_now['mNrm'] \
                                      - agent.solution[0].cFuncAdj(agent.state_now['mNrm'])
            agent.state_now['aLvl'] = agent.state_now['aNrm'] * agent.state_now['pLvl']


######
#   Math Utilities
######

def ror_quarterly(ror, n_q):
    """
    Convert a daily rate of return to a rate for (n_q) days.
    """
    return pow(1 + ror, n_q) - 1

def sig_quarterly(std, n_q):
    """
    Convert a daily standard deviation to a standard deviation for (n_q) days.

    This formula only holds for special cases (see paper by Andrew Lo), 
    but since we are generating the data we meet this special case.
    """
    return math.sqrt(n_q) * std

def lognormal_moments_to_normal(mu_x, std_x):
    """
    Given a mean and standard deviation of a lognormal distribution,
    return the corresponding mu and sigma for the distribution.
    (That is, the mean and standard deviation of the "underlying"
    normal distribution.)
    """
    mu = np.log(mu_x ** 2 / math.sqrt(mu_x ** 2 + std_x ** 2))

    sigma = math.sqrt(np.log(1 + std_x ** 2 / mu_x ** 2))

    return mu, sigma

def combine_lognormal_rates(ror1, std1, ror2, std2):
    """
    Given two mean rates of return and standard deviations
    of two lognormal processes (ror1, std1, ror2, std2),
    return a third ror/sigma pair corresponding to the
    moments of the multiplication of the two original processes.
    """
    mean1 = 1 + ror1
    mean2 = 1 + ror2

    mu1, sigma1 = lognormal_moments_to_normal(mean1, std1)
    mu2, sigma2 = lognormal_moments_to_normal(mean2, std2)

    mu3 = mu1 + mu2
    var3 = sigma1 **2 + sigma2 ** 2

    ror3 = math.exp(mu3 + var3 / 2) - 1
    sigma3 = math.sqrt((math.exp(var3) - 1) * math.exp(2 * mu3 + var3))

    return ror3, sigma3

######
#   Model classes used in the simulation
######

class FinanceModel():
    """
    A class representing the financial system in the simulation.

    Contains parameter values for:
      - the capital gains expectations function
      - the dividend
      - the risky asset expectations

    Contains data structures for tracking ROR and STD over time.
    """
    # Empirical data
    sp500_ror = 0.000628
    sp500_std = 0.011988

    # Simulation parameter
    days_per_quarter = 60

    # Expectation calculation parameters
    p1 = 0.1
    delta_t1 = 30

    a = - math.log(p1) / delta_t1

    p2 = 0.1
    delta_t2 = 60

    b = math.log(p2) / delta_t2

    # Quarterly dividend rate and standard deviation.
    dividend_ror = 0.03
    dividend_std = 0.01

    # Data structures. These will change over time.
    starting_price = 100
    prices = None
    ror_list = None

    expected_ror_list = None
    expected_std_list = None

    def add_ror(self, ror):
        self.ror_list.append(ror)
        asset_price = self.prices[-1] * (1 + ror)
        self.prices.append(asset_price)
        return asset_price

    def __init__(
        self,
        dividend_ror = None,
        dividend_std = None,
        p1 = None,
        p2 = None,
        delta_t1 = None,
        delta_t2 = None
        ):

        if dividend_ror:
            self.dividend_ror = dividend_ror

        if dividend_std:
            self.dividend_std = dividend_std

        if p1:
            self.p1 = p1

        if p2:
            self.p2 = p2
        
        if delta_t1:
            self.delta_t1 = delta_t1

        if delta_t2:
            self.delta_t2 = delta_t2

        self.prices = [self.starting_price]
        self.ror_list = []
        self.expected_ror_list = []
        self.expected_std_list = []


    def asset_price_stats(self):
        price_stats = {}

        price_stats['min_asset_price'] = min(self.prices)
        price_stats['max_asset_price'] = max(self.prices)

        price_stats['idx_min_asset_price'] = np.argmin(self.prices)
        price_stats['idx_max_asset_price'] = np.argmax(self.prices)

        price_stats['mean_asset_price'] = np.mean(self.prices)
        price_stats['std_asset_price'] = np.std(self.prices)

        return price_stats


    def calculate_risky_expectations(self):
        """
        Compute the quarterly expectations for the risky asset based on historical return rates.

        In this implementation there are a number of references to:
          - paramters that are out of scope
          - data structures that are out of scope

        These should be bundled together somehow.

        NOTE: This MUTATES the 'expected_ror_list' and so in current design
        has to be called on a schedule... this should be fixed.
        """
        # note use of data store lists for time tracking here -- not ideal
        D_t = sum([math.exp(self.a * (l + 1)) for l in range(len(self.ror_list))])
        S_t = math.exp(self.b * (len(self.prices) - 1)) # because p_0 is included in this list.

        w_0 = S_t
        w_t = [(1 - S_t) * math.exp(self.a * (t+1)) / D_t for t in range(len(self.ror_list))]

        expected_ror = w_0 * self.sp500_ror + sum(
            [w_ror[0] * w_ror[1]
             for w_ror
             in zip(w_t, self.ror_list)])
        self.expected_ror_list.append(expected_ror)

        expected_std = math.sqrt(
            w_0 * pow(self.sp500_std, 2) \
            +  sum([w_ror_er[0] * pow(w_ror_er[1] - expected_ror, 2)
                    for w_ror_er
                    in zip(w_t, self.ror_list)]))
        self.expected_std_list.append(expected_std)

    def rap(self):
        """
        Returns the current risky asset price.
        """
        return self.prices[-1]

    def risky_expectations(self):
        """
        Return quarterly expectations for the risky asset.
        These are the average and standard deviation for the asset
        including both capital gains and dividends.
        """
        # expected capital gains quarterly
        ex_cg_q_ror = ror_quarterly(
            self.expected_ror_list[-1],
            self.days_per_quarter
        )
        ex_cg_q_std = sig_quarterly(
            self.expected_std_list[-1],
            self.days_per_quarter
        )

        # factor in dividend:
        cg_w_div_ror, cg_w_div_std = combine_lognormal_rates(
            ex_cg_q_ror,
            ex_cg_q_std,
            self.dividend_ror,
            self.dividend_std
        )

        market_risky_params = {
            'RiskyAvg': 1 + cg_w_div_ror,
            'RiskyStd': cg_w_div_std
        }

        return market_risky_params

    def reset(self):
        """
        Reset the data stores back to original value.
        """
        self.prices = [100]
        self.ror_list = []

        self.expected_ror_list = []
        self.expected_std_list = []



######
#   PNL Interface methods
######

class AbstractMarket(ABC):
    '''
    Abstract class from which market models should inherit

    defines common methods for all market models. 
    '''
    @abstractmethod
    def run_market():
        pass

    @abstractmethod
    def get_simulation_price():
        pass

    @abstractmethod
    def daily_rate_of_return():
        pass




class MarketPNL(AbstractMarket):
    """
    A wrapper around the Market PNL model with methods for getting
    data from recent runs.

    Parameters
    ----------
    config_file
    config_local_file

    """
    # Properties of the PNL market model
    netlogo_ror = -0.00052125
    netlogo_std =  0.0068

    simulation_price_scale = 0.25
    default_sim_price = 400

    # Empirical data -- redundant with FinanceModel!
    sp500_ror = 0.000628
    sp500_std = 0.011988

    # limits the seeds
    seed_limit = None

    # Storing the last market arguments used for easy access to most
    # recent data
    last_buy_sell = None
    last_seed = None

    seeds = None

    # config object for PNL
    config = None

    # sample - modifier for the seed
    sample = 0

    def __init__(
        self,
        sample = 0,
        config_file = "../PNL/macroliquidity.ini",
        config_local_file = "../PNL/macroliquidity_local.ini",
        seed_limit = None
    ):
        self.config = UTIL.read_config(
            config_file = config_file,
            config_local_file = config_local_file
        )

        self.sample = 0
        self.seeds = []

        if seed_limit is not None:
            self.seed_limit = seed_limit


    def run_market(self, seed = 0, buy_sell = 0):
        """
        Runs the NetLogo market simulation with a given
        configuration (config), a tuple with the quantities
        for the brokers to buy/sell (buy_sell), and
        optionally a random seed (seed)
        """
        if seed is None:
            seed_limit = self.seed_limit if self.seed_limit is not None else 3000
            seed = (np.random.randint(seed_limit) + self.sample) % seed_limit

        self.last_seed = seed
        self.last_buy_sell = buy_sell
        self.seeds.append(seed)

        pnl.run_NLsims(
            self.config,
            broker_buy_limit = buy_sell[0],
            broker_sell_limit = buy_sell[1],
            SEED = seed,
            use_cache = True
        )

    def get_transactions(self, seed = 0, buy_sell = (0,0)):
        """
        Given a random seed (seed)
        and a tuple of buy/sell (buy_sell), look up the transactions
        from the associated output file and return it as a pandas DataFrame.
        """
        logfile = pnl.transaction_file_name(
            self.config,
            seed,
            buy_sell[0],
            buy_sell[1]
        )

        # use run_market() first to create logs
        if os.path.exists(logfile):
            try:
                transactions = pd.read_csv(
                    logfile,
                    delimiter='\t'
                )
                return transactions
            except Exception as e:
                raise(Exception(f"Error loading transactions from local file: {e}"))
        elif AZURE:
            try:
                (head, tail) = os.path.split(logfile)
                remote_transaction_file_name = os.path.join("pnl", tail)
                csv_data = azure_storage.download_blob(remote_transaction_file_name)

                df = pd.read_csv(io.StringIO(csv_data), delimiter='\t')

                if len(df.columns) < 3:
                    raise Exception(f"transaction dataframe columns insufficent: {df.columns}")

                return df
            except Exception as e:
                raise(Exception(f"Azure loading {logfile} error: {e}"))

    def get_simulation_price(self, seed = 0, buy_sell = (0,0)):
        """
        Get the price from the simulation run.
        Returns None if the transaction file was empty for some reason.

        TODO: Better docstring
        """

        transactions = self.get_transactions(seed=seed, buy_sell = buy_sell)

        try:
            prices = transactions['TrdPrice']
        except Exception as e:
            raise Exception(
                f"get_simulation_price(seed = {seed}," +
                f" buy_sell = {buy_sell}) error: " + str(e)
                + f", columns: {transactions.columns}"
            )

        if len(prices.index) == 0:
            ## BUG FIX HACK
            print("ERROR in PNL script: zero transactions. Reporting no change")
            return None

        return prices[prices.index.values[-1]]


    def daily_rate_of_return(self, seed = None, buy_sell = None):
        ## TODO: Cleanup. Use "last" parameter in just one place.
        if seed is None:
            seed = self.last_seed

        if buy_sell is None:
            buy_sell = self.last_buy_sell

        last_sim_price = self.get_simulation_price(
            seed=seed, buy_sell = buy_sell
        )

        if last_sim_price is None:
            last_sim_price = self.default_sim_price

        ror = (last_sim_price * self.simulation_price_scale - 100) / 100

        # adjust to calibrated NetLogo to S&P500
        ror = self.sp500_std * (ror - self.netlogo_ror) / self.netlogo_std + self.sp500_ror

        return ror


class MockMarket(AbstractMarket):
    """
    A wrapper around the Market PNL model with methods for getting
    data from recent runs.

    Parameters
    ----------
    config_file
    config_local_file

    """
    # Properties of the PNL market model
    netlogo_ror = 0.0
    netlogo_std = 0.025

    simulation_price_scale = 0.25
    default_sim_price = 400

    # Empirical data -- redundant with FinanceModel!
    sp500_ror = 0.000628
    sp500_std = 0.011988

    # Storing the last market arguments used for easy access to most
    # recent data
    last_buy_sell = None
    last_seed = None

    def __init__(
        self
    ):
        pass

    def run_market(self, seed = 0, buy_sell = 0):
        """
        Sample from a probability distribution
        """
        self.last_seed = seed
        self.last_buy_sell = buy_sell

    def get_simulation_price(self, seed = 0, buy_sell = (0,0)):
        """
        Get the price from the simulation run.

        TODO: Better docstring
        """
        mean = 400 + np.log1p(buy_sell[0]) - np.log1p(buy_sell[1])
        std = 10 + np.log1p(buy_sell[0] + buy_sell[1])
        price = np.random.normal(mean, std)
        return price


    def daily_rate_of_return(self, seed = None, buy_sell = None):

        if seed is None:
            seed = self.last_seed

        if buy_sell is None:
            buy_sell = self.last_buy_sell

        last_sim_price = self.get_simulation_price(
            seed=seed, buy_sell = buy_sell
        )

        if last_sim_price is None:
            last_sim_price = self.default_sim_price

        ror = (last_sim_price * self.simulation_price_scale - 100) / 100

        # adjust to calibrated NetLogo to S&P500
        ror = self.sp500_std * (ror - self.netlogo_ror) / self.netlogo_std + self.sp500_ror

        return ror


####
#   Broker
####

class Broker():
    """
    A share Broker. Collects orders from agents, then trades on the market
    and reports a rate of return.

    Parameters
    ----------
    market - a MarketPNL instance
    """

    buy_limit = 0
    sell_limit = 0

    buy_sell_history = None

    market = None

    def __init__(self, market):
        self.market = market
        self.buy_sell_history = []

    def transact(self, delta_shares):
        """
        Input: an array of share deltas. positive for buy, negative for sell.
        """
        self.buy_limit += delta_shares[delta_shares > 0].sum()
        self.sell_limit += -delta_shares[delta_shares < 0].sum()

    def trade(self, seed = None):
        """
        Broker executes the trade on the financial market and then updates
        their record of the current asset price.

        Input: (optional) random seed for the simulation
        Output: Rate of return of the asset value that day.
        """

        # use integral shares here.
        buy_sell = (int(self.buy_limit), int(self.sell_limit))
        self.buy_sell_history.append(buy_sell)
        #print("Buy/Sell Limit: " + str(buy_sell))

        self.market.run_market(buy_sell = buy_sell, seed = seed)

        # clear the local limits
        self.buy_limit = 0
        self.sell_limit = 0

        return buy_sell, self.market.daily_rate_of_return()

#####
#    AttentionSimulation class
#####

class AttentionSimulation():
    """
    Encapsulates the "Oversight Code" functions of the experiment.
    Connects the Agent population model with a Broker, a Market simulation,
    and a FinanceModel of expected share prices.

    Parameters
    ----------

    agents: [HARK.AgentType]

    fm: FinanceModel

    q: int - number of quarters

    r: int - runs per quarter

    a: float - attention rate (between 0 and 1)

    """
    agents = None # replace with references to/operations on pop
    broker = None
    pop = None

    dollars_per_hark_money_unit = 1500

    # Number of days in a quarter / An empirical value based on trading calendars.
    days_per_quarter = 60

    # A FinanceModel
    fm = None

    # Simulation parameters
    quarters_per_simulation = None # Number of quarters to run total

    # Number of market runs to do per quarter
    # Valid values: 1, 2, 3, 4, 5, 6, 10, 12, 15, 20, 30, 60...
    runs_per_quarter = None

    # For John's prefered condition: days per quarter = runs per quarter
    # Best if an integer.
    days_per_run = None

    ## upping this to make more agents engaged in trade
    attention_rate = None

    # for tracking history of the simulation
    history = {}

    # dividend_ror -> on financial model
    # dividend_std -> on financial model; on MarketPNL

    # sp500_ror = 0.000628 -> on financial model; on MarketPNL
    # sp500_std = 0.011988 -> on financial model; on MarketPNL

    ## saving the time of simulation start and end
    start_time = None
    end_time = None

    def __init__(self, pop, fm, q = 1, r = None, a = None, market = None):
        self.agents = pop.agents
        self.fm = fm
        self.pop = pop

        self.quarters_per_simulation = q

        if r is not None:
            self.runs_per_quarter = r
        else:
            self.runs_per_quarter = self.days_per_quarter
        self.days_per_run = self.days_per_quarter / self.runs_per_quarter

        # TODO: Make this more variable.
        if a is not None:
            self.attention_rate = a
        else:
            self.attention_rate = 1 / self.runs_per_quarter

        # Create the Market wrapper
        market = MarketPNL() if market is None else market
        self.broker = Broker(market)

        self.history = {}
        self.history['buy_sell'] = []
        self.history['owned_shares'] = []
        self.history['total_assets'] = []
        self.history['mean_income_level'] = []
        self.history['total_consumption_level'] = []
        self.history['permshock_std'] = []
        self.history['class_stats'] = []
        self.history['total_pop_stats'] = []

        # assign macro-days to each agent
        for agent in self.agents:
            agent.macro_day = random.randrange(self.days_per_quarter)

    def attend(self, agent):
        """
        Cause the agent to attend to the financial model.

        This will update their expectations of the risky asset.
        They will then adjust their owned risky asset shares to meet their
        target.

        Return the delta of risky asset shares ordered through the brokers.

        NOTE: This MUTATES the agents with their new target share amounts.
        """
        # Note: this mutates the underlying agent
        agent.assign_parameters(**self.fm.risky_expectations())

        d_shares = self.compute_share_demand(agent)

        delta_shares = d_shares - agent.shares

        # NOTE: This mutates the agent
        agent.shares = d_shares
        return delta_shares

    def compute_share_demand(self, agent):
        """
        Computes the number of shares an agent _wants_ to own.

        This involves:
          - Computing a solution function based on their
            expectations and personal properties
          - Using the solution and the agent's current normalized
            assets to compute a share number
        """
        agent.assign_parameters(AdjustPrb = 1.0)
        agent.solve()
        asset_normalized = agent.state_now['aNrm']

        # ShareFunc takes normalized market assets as argument
        risky_share = agent.solution[0].ShareFuncAdj(
            asset_normalized
        )

        # denormalize the risky share. See https://github.com/econ-ark/HARK/issues/986
        risky_asset_wealth = risky_share \
                            * asset_normalized \
                            * agent.state_now['pLvl'] \
                            * self.dollars_per_hark_money_unit 

        shares = risky_asset_wealth / self.fm.rap()

        if (np.isnan(shares)).any():
            print("ERROR: Agent has nan shares")

        return shares

    def data(self):
        """
        Returns a Pandas DataFrame of the data from the simulation run.
        """
        ## DEBUGGING
        data = None
        try:
            data_dict = {
                't' : range(len(self.fm.prices[1:])),
                'prices' : self.fm.prices[1:],
                'buy' :  [bs[0] for bs in self.broker.buy_sell_history],
                'sell' : [bs[1] for bs in self.broker.buy_sell_history],
                'owned' : self.history['owned_shares'],
                'total_assets' : self.history['total_assets'],
                'mean_income' : self.history['mean_income_level'],
                'total_consumption' : self.history['total_consumption_level'],
                'permshock_std' : self.history['permshock_std'],
                'ror' : self.fm.ror_list,
                'expected_ror' : self.fm.expected_ror_list[1:],
                'expected_std' : self.fm.expected_std_list[1:],
            }

            data = pd.DataFrame.from_dict(data_dict)

        except Exception as e:
            print(e)
            print("Lengths:" + str({
                't' : len(self.fm.prices),
                'prices' : len(self.fm.prices),
                'buy' : len([None] \
                            + [bs[0] for bs in self.broker.buy_sell_history]),
                'sell' : len([None] \
                             + [bs[1] for bs in self.broker.buy_sell_history]),
                'owned' : len(self.history['owned_shares']),
                'total_assets' : len(self.history['total_assets']),
                'ror' : len([None] + self.fm.ror_list),
                'expected_ror' : len(self.fm.expected_ror_list),
                'expected_std' : len(self.fm.expected_std_list),
            }))

        return data

    def macro_update(self, agent):
        """
        Input: an agent, a FinancialModel, and a Broker

        Simulates one "macro" period for the agent (quarterly by assumption).
        For the purposes of the simulation, award the agent dividend income
        but not capital gains on the risky asset.
        """

        #agent.assign_parameters(AdjustPrb = 0.0)
        agent.solve()

        ## For risky asset gains in the simulated quarter,
        ## use only the dividend.
        true_risky_expectations = {
            "RiskyAvg" : agent.parameters['RiskyAvg'],
            "RiskyStd" : agent.parameters['RiskyStd'] 
        }

        dividend_risky_params = {
            "RiskyAvg" : 1 + self.fm.dividend_ror,
            "RiskyStd" : self.fm.dividend_std
        }

        agent.assign_parameters(**dividend_risky_params)

        agent.simulate(sim_periods=1)

        ## put back the expectations that include capital gains now
        agent.assign_parameters(**true_risky_expectations)

        # Selling off shares if necessary to
        # finance this period's consumption
        asset_level_in_shares = agent.state_now['aLvl'] \
            * self.dollars_per_hark_money_unit / self.fm.rap()

        delta = asset_level_in_shares - agent.shares
        delta[delta > 0] = 0

        agent.shares = agent.shares + delta
        self.broker.transact(delta)

    def report(self):
        data = self.data()

        fig, ax = plt.subplots(
            4, 1,
            sharex='col',
            #sharey='col',
            figsize=(12,16),
        )

        ax[0].plot(data['total_assets'], alpha=0.5, label='total assets')
        ax[0].plot([p * o for (p,o) in zip(data['prices'], data['owned'])], alpha=0.5, label='owned share value')
        ax[0].plot([100 * o for (p,o) in zip(data['prices'], data['owned'])], alpha=0.5, label='owned share quantity * p_0')
        ax[0].legend()

        ax[1].plot(data['buy'], alpha=0.5, label='buy')
        ax[1].plot(data['sell'], alpha=0.5, label='sell')
        ax[1].legend()

        ax[2].plot(data['ror'], alpha=0.5, label='ror')
        ax[2].plot(data['expected_ror'], alpha=0.5, label='expected ror')
        ax[2].legend()

        ax[3].plot(data['prices'], alpha=0.5, label='prices')
        ax[3].legend()

        ax[0].set_title("Simulation History")
        ax[0].set_ylabel("Dollars")
        ax[1].set_xlabel("t")

        plt.show()

    def report_class_stats(self, stat = 'aLvl', stat_history = None):
        if stat_history is None:
            stat_history = self.history['class_stats']

        for d, cs in enumerate(self.history['class_stats']):
            cs['time'] = d

        data = pd.concat(self.history['class_stats'])

        ax = sns.lineplot(data=data, x='time', y='aLvl_mean', hue='label')
        ax.set_title("mean aLvl by class subpopulation")

    def simulate(self, quarters = None, start = True):
        """
        Workhorse method that runs the simulation.
        """
        self.start_time = datetime.now()

        if quarters is None:
            quarters = self.quarters_per_simulation

        # Initialize share ownership for agents
        if start:
            for agent in self.agents:
                agent.shares = self.compute_share_demand(agent)

        # Main loop
        for quarter in range(quarters):
            print(f"Q-{quarter}")

            day = 0

            for run in range(self.runs_per_quarter):
                #print(f"Q-{quarter}:R-{run}")

                # Set to a number for a fixed seed, or None to rotate
                for agent in self.agents:
                    if random.random() < self.attention_rate:
                        self.broker.transact(self.attend(agent))

                buy_sell, ror = self.broker.trade()
                #print("ror: " + str(ror))

                new_run = True

                for day_in_run in range(int(self.days_per_run)):
                    updates = 0
                    for agent in self.agents:
                        if agent.macro_day == day:
                            updates = updates + 1
                            self.macro_update(agent)

                    if new_run:
                        new_run = False
                    else:
                        # sloppy
                        # problem is that this should really be nan, nan
                        # putting 0,0 here is a stopgap to make plotting code simpler
                        self.broker.buy_sell_history.append((0,0))

                    #print(f"Q-{quarter}:D-{day}. {updates} macro-updates.")

                    self.update_agent_wealth_capital_gains(self.fm.rap(), ror)

                    self.track(day)

                    # combine these steps?
                    risky_asset_price = self.fm.add_ror(ror)
                    self.fm.calculate_risky_expectations()

                    day = day + 1

        self.end_time = datetime.now()

    def track(self, day):
        """
        Tracks the current state of agent's total assets and owned shares
        """
        tal = sum(
                [agent.state_now['aLvl'].sum()
                 for agent
                 in self.agents]
                ) * self.dollars_per_hark_money_unit
        os = sum([sum(agent.shares) for agent in self.agents])

        mpl = mean(
            [
                agent.state_now['pLvl'].mean()
                for agent 
                in self.agents
            ]
        ) * self.dollars_per_hark_money_unit

        tcl = sum(
            [
                (agent.controls['cNrm'] * agent.state_now['pLvl']).sum()
                for agent 
                in self.agents
                if agent.macro_day == day
            ]
        ) * self.dollars_per_hark_money_unit

        permshock_std = np.array(
            [
                agent.shocks['PermShk']
                for agent 
                in self.agents
                if 'PermShk' in agent.shocks
            ]
        ).std()

        self.history['owned_shares'].append(os)
        self.history['total_assets'].append(tal)
        self.history['mean_income_level'].append(mpl)
        self.history['total_consumption_level'].append(tcl)
        self.history['permshock_std'].append(permshock_std)
        self.history['class_stats'].append(self.pop.class_stats(store=False))
        self.history['total_pop_stats'].append(self.pop.agent_df())

    def update_agent_wealth_capital_gains(self, old_share_price, ror):
        """
        For all agents,
        given the old share price
        and a rate of return

        update the agent's wealth level to adjust
        for the most recent round of capital gains.
        """

        new_share_price = old_share_price * (1 + ror)

        for agent in self.agents:
            old_raw = agent.shares * old_share_price
            new_raw = agent.shares * new_share_price

            delta_aNrm = (new_raw - old_raw) / \
                (self.dollars_per_hark_money_unit * agent.state_now['pLvl'])

            # update normalized market assets
            # if agent.state_now['aNrm'] < delta_aNrm:
            #     breakpoint()

            agent.state_now['aNrm'] = agent.state_now['aNrm'] + delta_aNrm

            if (agent.state_now['aNrm'] < 0).any():
                print(f"ERROR: Agent with CRRA {agent.parameters['CRRA']}" \
                      + "has negative aNrm after capital gains update.")
                print("Setting normalize assets and shares to 0.")
                agent.state_now['aNrm'][(agent.state_now['aNrm'] < 0)] = 0.0
                ## TODO: This change in shares needs to be registered with the Broker.
                agent.shares[(agent.state_now['aNrm'] == 0)] = 0

            # update non-normalized market assets
            agent.state_now['aLvl'] = agent.state_now['aNrm']  * agent.state_now['pLvl']

    def ror_volatility(self):
        """
        Returns the volatility of the rate of return.
        Must be run after a simulation.
        """
        return self.data()['ror'].dropna().std()

    def ror_mean(self):
        """
        Returns the average rate of return
        Must be run after a simulation
        """

        return self.data()['ror'].dropna().mean()

    def buy_sell_stats(self):
        bs_stats = {}
        buy_limits, sell_limits = list(zip(*self.broker.buy_sell_history))

        bs_stats['max_buy_limit'] = max(buy_limits)
        bs_stats['max_sell_limit'] = max(sell_limits)

        bs_stats['idx_max_buy_limit'] = np.argmax(buy_limits)
        bs_stats['idx_max_sell_limit'] = np.argmax(sell_limits)

        bs_stats['mean_buy_limit'] = np.mean(buy_limits)
        bs_stats['mean_sell_limit'] = np.mean(sell_limits)

        bs_stats['std_buy_limit'] = np.std(buy_limits)
        bs_stats['std_sell_limit'] = np.std(sell_limits)

        bs_stats['kurtosis_buy_limit'] = stats.kurtosis(buy_limits)
        bs_stats['kurtosis_sell_limit'] = stats.kurtosis(sell_limits)

        bs_stats['skew_buy_limit'] = stats.skew(buy_limits)
        bs_stats['skew_sell_limit'] = stats.skew(sell_limits)

        return bs_stats

    def sim_stats(self):

        ## TODO: Can this processing be made less code-heavy?
        df_mean = self.history['class_stats'][-1][['label','aLvl_mean']]
        df_mean.columns = df_mean.columns.droplevel(1)
        sim_stats_mean = df_mean.set_index('label').to_dict()['aLvl_mean']

        df_std = self.history['class_stats'][-1][['label','aLvl_std']]
        df_std.columns = df_std.columns.droplevel(1)
        sim_stats_std = df_std.set_index('label').to_dict()['aLvl_std']

        df_mNrm_ratio_StE_mean = self.history['class_stats'][-1][['label','mNrm_ratio_StE_mean']]
        df_mNrm_ratio_StE_mean.columns = df_mNrm_ratio_StE_mean.columns.droplevel(1)
        sim_stats_mNrm_ratio_StE_mean = df_mNrm_ratio_StE_mean.set_index('label').to_dict()['mNrm_ratio_StE_mean']

        df_mNrm_ratio_StE_std = self.history['class_stats'][-1][['label','mNrm_ratio_StE_std']]
        df_mNrm_ratio_StE_std.columns = df_mNrm_ratio_StE_std.columns.droplevel(1)
        sim_stats_mNrm_ratio_StE_std = df_mNrm_ratio_StE_std.set_index('label').to_dict()['mNrm_ratio_StE_std']

        sim_stats_mean = {('aLvl_mean', k) : v  for k,v in sim_stats_mean.items()}
        sim_stats_std = {('aLvl_std', k) : v  for k,v in sim_stats_std.items()}
        sim_stats_mNrm_ratio_StE_mean = {('mNrm_ratio_StE_mean', k) : v  for k,v in sim_stats_mNrm_ratio_StE_mean.items()}
        sim_stats_mNrm_ratio_StE_std = {('mNrm_ratio_StE_std', k) : v  for k,v in sim_stats_mNrm_ratio_StE_std.items()}

        total_pop_aLvl = self.history['total_pop_stats'][-1]['aLvl']
        total_pop_aLvl_mean = total_pop_aLvl.mean()
        total_pop_aLvl_std = total_pop_aLvl.std()

        bs_stats = self.buy_sell_stats()

        sim_stats = {}
        sim_stats.update(sim_stats_mean)
        sim_stats.update(sim_stats_std)
<<<<<<< HEAD
        sim_stats.update(sim_stats_mNrm_ratio_StE_mean)
        sim_stats.update(sim_stats_mNrm_ratio_StE_std)
=======
        sim_stats.update(bs_stats)
        sim_stats.update(self.fm.asset_price_stats())
>>>>>>> 28586648

        sim_stats['q'] = self.quarters_per_simulation
        sim_stats['r'] = self.runs_per_quarter

        sim_stats['market_class'] = self.broker.market.__class__
        sim_stats['market_seeds'] = self.broker.market.seeds if 'PNL' in str(sim_stats['market_class']) else []

        sim_stats['attention'] = self.attention_rate
        sim_stats['ror_volatility'] = self.ror_volatility()
        sim_stats['ror_mean'] = self.ror_mean()

        sim_stats['total_population_aLvl_mean'] = total_pop_aLvl_mean
        sim_stats['total_population_aLvl_std'] = total_pop_aLvl_std

        sim_stats['dividend_ror'] = self.fm.dividend_ror
        sim_stats['dividend_std'] = self.fm.dividend_std
        sim_stats['p1'] = self.fm.p1
        sim_stats['p2'] = self.fm.p2
        sim_stats['delta_t1'] = self.fm.delta_t1
        sim_stats['delta_t2'] = self.fm.delta_t2


        sim_stats['seconds'] = (self.end_time - self.start_time).seconds

        return sim_stats<|MERGE_RESOLUTION|>--- conflicted
+++ resolved
@@ -204,8 +204,6 @@
         cs['aLvl_std'] = cs['aLvl']['std']
         cs['mNrm_mean'] = cs['mNrm']['mean']
         cs['mNrm_std'] = cs['mNrm']['std']
-        cs['mNrm_ratio_StE_mean'] = cs['mNrm_ratio_StE']['mean']
-        cs['mNrm_ratio_StE_std'] = cs['mNrm_ratio_StE']['std']
 
         if store:
             self.stored_class_stats = class_stats
@@ -1278,30 +1276,6 @@
 
         return self.data()['ror'].dropna().mean()
 
-    def buy_sell_stats(self):
-        bs_stats = {}
-        buy_limits, sell_limits = list(zip(*self.broker.buy_sell_history))
-
-        bs_stats['max_buy_limit'] = max(buy_limits)
-        bs_stats['max_sell_limit'] = max(sell_limits)
-
-        bs_stats['idx_max_buy_limit'] = np.argmax(buy_limits)
-        bs_stats['idx_max_sell_limit'] = np.argmax(sell_limits)
-
-        bs_stats['mean_buy_limit'] = np.mean(buy_limits)
-        bs_stats['mean_sell_limit'] = np.mean(sell_limits)
-
-        bs_stats['std_buy_limit'] = np.std(buy_limits)
-        bs_stats['std_sell_limit'] = np.std(sell_limits)
-
-        bs_stats['kurtosis_buy_limit'] = stats.kurtosis(buy_limits)
-        bs_stats['kurtosis_sell_limit'] = stats.kurtosis(sell_limits)
-
-        bs_stats['skew_buy_limit'] = stats.skew(buy_limits)
-        bs_stats['skew_sell_limit'] = stats.skew(sell_limits)
-
-        return bs_stats
-
     def sim_stats(self):
 
         ## TODO: Can this processing be made less code-heavy?
@@ -1330,18 +1304,13 @@
         total_pop_aLvl_mean = total_pop_aLvl.mean()
         total_pop_aLvl_std = total_pop_aLvl.std()
 
-        bs_stats = self.buy_sell_stats()
-
         sim_stats = {}
         sim_stats.update(sim_stats_mean)
         sim_stats.update(sim_stats_std)
-<<<<<<< HEAD
+        sim_stats.update(bs_stats)
+        sim_stats.update(self.fm.asset_price_stats())
         sim_stats.update(sim_stats_mNrm_ratio_StE_mean)
         sim_stats.update(sim_stats_mNrm_ratio_StE_std)
-=======
-        sim_stats.update(bs_stats)
-        sim_stats.update(self.fm.asset_price_stats())
->>>>>>> 28586648
 
         sim_stats['q'] = self.quarters_per_simulation
         sim_stats['r'] = self.runs_per_quarter
